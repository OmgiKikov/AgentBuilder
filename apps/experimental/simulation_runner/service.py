--- conflicted
+++ resolved
@@ -10,16 +10,10 @@
     get_api_key,
     mark_stale_jobs_as_failed,
     update_run_heartbeat,
-<<<<<<< HEAD
-)
-from scenario_types import TestRun, TestSimulation
-
-=======
     get_db,
     get_collection
 )
 from apps.experimental.simulation_runner.scenario_types import TestRun, TestSimulation
->>>>>>> 2cf77ba0
 # If you have a new simulation function, import it here.
 # Otherwise, adapt the name as needed:
 from apps.experimental.simulation_runner.simulation import simulate_simulations  # or simulate_scenarios, if unchanged
@@ -103,15 +97,11 @@
                 # Perform your simulation logic
                 # adapt this call to your actual simulation function's signature
                 aggregate_result = await simulate_simulations(
-<<<<<<< HEAD
-                    simulations=simulations, run_id=run.id, workflow_id=run.workflowId, api_key=api_key
-=======
                     simulations=simulations,
                     run_id=run.id,
                     workflow_id=run.workflowId,
                     api_key=api_key,
                     max_iterations=max_iterations  # Ограничиваем диалог 2 итерациями
->>>>>>> 2cf77ba0
                 )
 
                 # Mark run as completed with the aggregated result
