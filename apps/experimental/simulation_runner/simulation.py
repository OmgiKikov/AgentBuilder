--- conflicted
+++ resolved
@@ -61,17 +61,8 @@
     print(f"   Workflow ID: {workflow_id}")
     print(f"   Max iterations: {max_iterations}")
 
-<<<<<<< HEAD
     # Todo: add profile_id
     support_chat = StatefulChat(rowboat_client, workflow_id=workflow_id, test_profile_id=profile_id)
-=======
-    # Используем StatefulChat, но получаем доступ к детальным сообщениям
-    support_chat = StatefulChat(
-        rowboat_client,
-        workflow_id=workflow_id,
-        test_profile_id=profile_id if profile_id != "real_test_profile" else None
-    )
->>>>>>> 2cf77ba0
 
     messages = [
         {
@@ -109,11 +100,6 @@
         global_messages.append({"role": "user", "content": simulated_content})
         
         # Run Rowboat chat in a thread if it's synchronous
-<<<<<<< HEAD
-        rowboat_response = await loop.run_in_executor(None, lambda: support_chat.run(simulated_content))
-
-        messages.append({"role": "user", "content": rowboat_response})
-=======
         print(f"   🛥️  Вызов Rowboat API...")
         str_rowboat_response = ""
         try:
@@ -196,7 +182,6 @@
             print(f"      Host: {rowboat_client.base_url}")
             print(f"      Headers: {rowboat_client.headers}")
             raise e
->>>>>>> 2cf77ba0
 
     # -------------------------
     # (2) EVALUATION STEP
