from openai import OpenAI
from flask import Flask, request, jsonify, Response, stream_with_context
from pydantic import BaseModel, ValidationError, Field
from typing import List, Dict, Any, Literal, Optional
import json
from lib import AgentContext, PromptContext, ToolContext, ChatContext
from client import PROVIDER_COPILOT_MODEL, PROVIDER_DEFAULT_MODEL
from client import completions_client

class UserMessage(BaseModel):
    role: Literal["user"]
    content: str

class AssistantMessage(BaseModel):
    role: Literal["assistant"]
    content: str

class DataSource(BaseModel):
    id: str = Field(alias='_id')
    name: str
    description: Optional[str] = None
    active: bool = True
    status: str  # 'pending' | 'ready' | 'error' | 'deleted'
    error: Optional[str] = None
    data: dict  # The discriminated union based on type

    class Config:
        populate_by_name = True

with open('copilot_multi_agent.md', 'r', encoding='utf-8') as file:
    copilot_instructions_multi_agent = file.read()

with open('copilot_edit_agent.md', 'r', encoding='utf-8') as file:
    copilot_instructions_edit_agent = file.read()

with open('example_multi_agent_1.md', 'r', encoding='utf-8') as file:
    copilot_multi_agent_example1 = file.read()

with open('current_workflow.md', 'r', encoding='utf-8') as file:
    current_workflow_prompt = file.read()

# Combine the instruction files to create the full multi-agent instructions
streaming_instructions = "\n\n".join([
    copilot_instructions_multi_agent,
    copilot_multi_agent_example1,
    current_workflow_prompt
])

def get_streaming_response(
        messages: List[UserMessage | AssistantMessage],
        workflow_schema: str,
        current_workflow_config: str,
        context: AgentContext | PromptContext | ToolContext | ChatContext | None = None,
<<<<<<< HEAD
        dataSources: Optional[List[DataSource]] = None,
=======
        data_sources: List[dict] = [],
>>>>>>> ac3f8ada
) -> Any:
    # if context is provided, create a prompt for the context
    if context:
        match context:
            case AgentContext():
                context_prompt = f"""
**NOTE**: The user is currently working on the following agent:
{context.agentName}
"""
            case PromptContext():
                context_prompt = f"""
**NOTE**: The user is currently working on the following prompt:
{context.promptName}
"""
            case ToolContext():
                context_prompt = f"""
**NOTE**: The user is currently working on the following tool:
{context.toolName}
"""
            case ChatContext():
                context_prompt = f"""
**NOTE**: The user has just tested the following chat using the workflow above and has provided feedback / question below this json dump:
```json
{json.dumps(context.messages)}
```
"""
    else:
        context_prompt = ""

<<<<<<< HEAD
    # Add dataSources to the context if provided
    data_sources_prompt = ""
    if dataSources:
        print(f"Data sources found at project level: {dataSources}")
        print(f"Data source IDs: {[ds.id for ds in dataSources]}")
        data_sources_prompt = f"""
**NOTE**: The following data sources are available:
```json
{json.dumps([ds.model_dump() for ds in dataSources])}
```
"""
    else:
        print("No data sources found at project level")
=======
    # prepare data sources information if available
    data_sources_info = ""
    if data_sources:
        data_sources_info = f"""
**Available Data Sources**: These can be used with RAG for agents
```json
{json.dumps([{"id": ds.get("_id"), "name": ds.get("name")} for ds in data_sources])}
```

**IMPORTANT**: Always use the data source name (not ID) in the ragDataSources array.
"""
>>>>>>> ac3f8ada

    # add the workflow schema to the system prompt
    sys_prompt = streaming_instructions.replace("{workflow_schema}", workflow_schema)

    # add the agent model to the system prompt
    sys_prompt = sys_prompt.replace("{agent_model}", PROVIDER_DEFAULT_MODEL)

    # add the current workflow config to the last user message
    last_message = messages[-1]
    last_message.content = f"""
Context:
The current workflow config is:
```
{current_workflow_config}
```

{context_prompt}
<<<<<<< HEAD
{data_sources_prompt}
=======
{data_sources_info}
>>>>>>> ac3f8ada

User: {last_message.content}
"""

    updated_msgs = [{"role": "system", "content": sys_prompt}] + [
        message.model_dump() for message in messages
    ]
    print(f"Input to copilot chat completions: {updated_msgs}")
    return completions_client.chat.completions.create(
        model=PROVIDER_COPILOT_MODEL,
        messages=updated_msgs,
        temperature=0.0,
        stream=True
    )

def create_app():
    app = Flask(__name__)

    @app.route('/health', methods=['GET'])
    def health():
        return jsonify({'status': 'ok'})

    @app.route('/chat_stream', methods=['POST'])
    def chat_stream():
        try:
            request_data = request.json
            if not request_data or 'messages' not in request_data:
                return jsonify({'error': 'No messages provided'}), 400

            print(f"Raw request data: {request_data}")

            messages = [
                UserMessage(**msg) if msg['role'] == 'user' else AssistantMessage(**msg)
                for msg in request_data['messages']
            ]

            workflow_schema = request_data.get('workflow_schema', '')
            current_workflow_config = request_data.get('current_workflow_config', '')
            context = None  # You can add context handling if needed
<<<<<<< HEAD
            dataSources = None
            if 'dataSources' in request_data and request_data['dataSources']:
                print(f"Raw dataSources from request: {request_data['dataSources']}")
                dataSources = [DataSource(**ds) for ds in request_data['dataSources']]
                print(f"Parsed dataSources: {dataSources}")
=======
            data_sources = request_data.get('data_sources', [])
>>>>>>> ac3f8ada

            def generate():
                stream = get_streaming_response(
                    messages=messages,
                    workflow_schema=workflow_schema,
                    current_workflow_config=current_workflow_config,
                    context=context,
<<<<<<< HEAD
                    dataSources=dataSources
=======
                    data_sources=data_sources
>>>>>>> ac3f8ada
                )

                for chunk in stream:
                    if chunk.choices[0].delta.content:
                        content = chunk.choices[0].delta.content
                        yield f"data: {json.dumps({'content': content})}\n\n"

                yield "event: done\ndata: {}\n\n"

            return Response(
                stream_with_context(generate()),
                mimetype='text/event-stream',
                headers={
                    'Cache-Control': 'no-cache',
                    'X-Accel-Buffering': 'no'
                }
            )

        except ValidationError as ve:
            return jsonify({
                'error': 'Invalid request format',
                'details': str(ve)
            }), 400
        except Exception as e:
            return jsonify({
                'error': 'Internal server error',
                'details': str(e)
            }), 500

    return app

if __name__ == '__main__':
    app = create_app()
    print("Starting Flask server...")
    app.run(port=3002, host='0.0.0.0', debug=True) <|MERGE_RESOLUTION|>--- conflicted
+++ resolved
@@ -51,11 +51,9 @@
         workflow_schema: str,
         current_workflow_config: str,
         context: AgentContext | PromptContext | ToolContext | ChatContext | None = None,
-<<<<<<< HEAD
+
         dataSources: Optional[List[DataSource]] = None,
-=======
-        data_sources: List[dict] = [],
->>>>>>> ac3f8ada
+
 ) -> Any:
     # if context is provided, create a prompt for the context
     if context:
@@ -85,7 +83,7 @@
     else:
         context_prompt = ""
 
-<<<<<<< HEAD
+
     # Add dataSources to the context if provided
     data_sources_prompt = ""
     if dataSources:
@@ -99,19 +97,7 @@
 """
     else:
         print("No data sources found at project level")
-=======
-    # prepare data sources information if available
-    data_sources_info = ""
-    if data_sources:
-        data_sources_info = f"""
-**Available Data Sources**: These can be used with RAG for agents
-```json
-{json.dumps([{"id": ds.get("_id"), "name": ds.get("name")} for ds in data_sources])}
-```
-
-**IMPORTANT**: Always use the data source name (not ID) in the ragDataSources array.
-"""
->>>>>>> ac3f8ada
+
 
     # add the workflow schema to the system prompt
     sys_prompt = streaming_instructions.replace("{workflow_schema}", workflow_schema)
@@ -129,11 +115,9 @@
 ```
 
 {context_prompt}
-<<<<<<< HEAD
+
 {data_sources_prompt}
-=======
-{data_sources_info}
->>>>>>> ac3f8ada
+
 
 User: {last_message.content}
 """
@@ -173,15 +157,13 @@
             workflow_schema = request_data.get('workflow_schema', '')
             current_workflow_config = request_data.get('current_workflow_config', '')
             context = None  # You can add context handling if needed
-<<<<<<< HEAD
+
             dataSources = None
             if 'dataSources' in request_data and request_data['dataSources']:
                 print(f"Raw dataSources from request: {request_data['dataSources']}")
                 dataSources = [DataSource(**ds) for ds in request_data['dataSources']]
                 print(f"Parsed dataSources: {dataSources}")
-=======
-            data_sources = request_data.get('data_sources', [])
->>>>>>> ac3f8ada
+
 
             def generate():
                 stream = get_streaming_response(
@@ -189,11 +171,9 @@
                     workflow_schema=workflow_schema,
                     current_workflow_config=current_workflow_config,
                     context=context,
-<<<<<<< HEAD
+
                     dataSources=dataSources
-=======
-                    data_sources=data_sources
->>>>>>> ac3f8ada
+
                 )
 
                 for chunk in stream:
