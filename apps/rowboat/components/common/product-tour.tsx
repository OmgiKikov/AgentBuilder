import { useFloating, offset, flip, shift, arrow, FloatingArrow, FloatingPortal, autoUpdate } from '@floating-ui/react';
import { useCallback, useEffect, useRef, useState } from 'react';
import { XIcon } from 'lucide-react';

interface TourStep {
    target: string;
    content: string;
    title: string;
}

const TOUR_STEPS: TourStep[] = [
    {
        target: 'copilot',
<<<<<<< HEAD
        content: 'Build agents with the help of copilot.\nThis might take a minute.',
        title: 'Step 1/8'
    },
    {
        target: 'playground',
        content: 'Test your assistant in the playground.\nDebug tool calls and responses.',
        title: 'Step 2/8'
    },
    {
        target: 'entity-agents',
        content: 'Manage your agents.\nSpecify instructions, examples and tool usage.',
        title: 'Step 3/8'
    },
    {
        target: 'entity-tools',
        content: 'Create your own tools, import MCP tools or use existing ones.\nMock tools for quick testing.',
        title: 'Step 4/8'
    },
    {
        target: 'entity-prompts',
        content: 'Manage prompts which will be used by agents.\nConfigure greeting message.',
        title: 'Step 5/8'
    },
    {
        target: 'settings',
        content: 'Configure project settings\nGet API keys, configure tool webhooks.',
        title: 'Step 6/8'
    },
    {
        target: 'deploy',
        content: 'Deploy your workflow version to make it live.\nThis will make your workflow available for use via the API and SDK.\n\nLearn more:\n• <a href="https://docs.rowboatlabs.com/using_the_api/" target="_blank" class="text-indigo-600 hover:text-indigo-700 dark:text-indigo-400 dark:hover:text-indigo-300">Using the API</a>\n• <a href="https://docs.rowboatlabs.com/using_the_sdk/" target="_blank" class="text-indigo-600 hover:text-indigo-700 dark:text-indigo-400 dark:hover:text-indigo-300">Using the SDK</a>',
        title: 'Step 7/8'
    },
    {
        target: 'tour-button',
        content: 'Come back here anytime to restart the tour.\nStill have questions? See our <a href="https://docs.rowboatlabs.com/" target="_blank" class="text-indigo-600 hover:text-indigo-700 dark:text-indigo-400 dark:hover:text-indigo-300">docs</a> or reach out on <a href="https://discord.gg/gtbGcqF4" target="_blank" class="text-indigo-600 hover:text-indigo-700 dark:text-indigo-400 dark:hover:text-indigo-300">discord</a>.',
        title: 'Step 8/8'
=======
        content: 'Создайте агента с помощью ассистента. Это займёт минуту.',
        title: 'Шаг 1 из 6'
    },
    {
        target: 'playground',
        content: 'Проверьте, как работает ваш агент. Всё просто!',
        title: 'Шаг 2 из 6'
    },
    {
        target: 'entity-agents',
        content: 'Управляйте агентами. Добавляйте инструкции и примеры.',
        title: 'Шаг 3 из 6'
    },
    {
        target: 'entity-tools',
        content: 'Создавайте и подключайте инструменты. Можно импортировать готовые.',
        title: 'Шаг 4 из 6'
    },
    {
        target: 'entity-prompts',
        content: 'Настройте подсказки для агентов. Можно задать приветствие.',
        title: 'Шаг 5 из 6'
    },
    {
        target: 'settings',
        content: 'Настройте проект: API-ключи, вебхуки и другое.',
        title: 'Шаг 6 из 6'
>>>>>>> c1c2f8fc
    }
];

function TourBackdrop({ targetElement }: { targetElement: Element | null }) {
    const [rect, setRect] = useState<DOMRect | null>(null);
    const isPanelTarget = targetElement?.getAttribute('data-tour-target') && 
        ['entity-agents', 'entity-tools', 'entity-prompts', 'copilot', 'playground'].includes(
            targetElement.getAttribute('data-tour-target')!
        );
    
    // Use smaller padding for panels to prevent overlap
    const padding = isPanelTarget ? 12 : 8;

    useEffect(() => {
        if (targetElement) {
            const updateRect = () => {
                const newRect = targetElement.getBoundingClientRect();
                setRect(newRect);
            };

            updateRect();
            window.addEventListener('resize', updateRect);
            window.addEventListener('scroll', updateRect);

            return () => {
                window.removeEventListener('resize', updateRect);
                window.removeEventListener('scroll', updateRect);
            };
        }
    }, [targetElement]);

    if (!rect) return null;

    return (
        <>
            {/* Top */}
            <div className="fixed z-[100] backdrop-blur-sm bg-black/30" style={{ 
                top: 0, 
                left: 0, 
                right: 0, 
                height: Math.max(0, rect.top - padding)
            }} />
            
            {/* Left */}
            <div className="fixed z-[100] backdrop-blur-sm bg-black/30" style={{ 
                top: Math.max(0, rect.top - padding),
                left: 0,
                width: Math.max(0, rect.left - padding),
                height: rect.height + padding * 2
            }} />
            
            {/* Right */}
            <div className="fixed z-[100] backdrop-blur-sm bg-black/30" style={{ 
                top: Math.max(0, rect.top - padding),
                left: rect.right + padding,
                right: 0,
                height: rect.height + padding * 2
            }} />
            
            {/* Bottom */}
            <div className="fixed z-[100] backdrop-blur-sm bg-black/30" style={{ 
                top: rect.bottom + padding,
                left: 0,
                right: 0,
                bottom: 0
            }} />

            {/* Highlight border around target */}
            <div
                className="fixed z-[100] border-2 border-white/50 rounded-lg pointer-events-none"
                style={{
                    top: rect.top - padding,
                    left: rect.left - padding,
                    width: rect.width + padding * 2,
                    height: rect.height + padding * 2,
                }}
            />
        </>
    );
}

export function ProductTour({
    projectId,
    onComplete
}: {
    projectId: string;
    onComplete: () => void;
}) {
    const [currentStep, setCurrentStep] = useState(0);
    const [shouldShow, setShouldShow] = useState(true);
    const arrowRef = useRef(null);

    // Check if tour has been completed by the user
    useEffect(() => {
        const tourCompleted = localStorage.getItem('user_product_tour_completed');
        if (tourCompleted) {
            setShouldShow(false);
        }
    }, []);

    const currentTarget = TOUR_STEPS[currentStep].target;
    const targetElement = document.querySelector(`[data-tour-target="${currentTarget}"]`);

    // Determine if the target is a panel that should have the hint on the side
    const isPanelTarget = ['entity-agents', 'entity-tools', 'entity-prompts', 'copilot', 'playground'].includes(currentTarget);

    const { x, y, strategy, refs, context, middlewareData } = useFloating({
        placement: isPanelTarget ? 'right' : 'top',
        middleware: [
            offset(16),
            flip({
                fallbackPlacements: isPanelTarget ? ['left', 'top', 'bottom'] : ['bottom', 'left', 'right'],
                padding: 16
            }),
            shift({
                padding: 16,
                crossAxis: true,
                mainAxis: true
            }),
            arrow({ element: arrowRef })
        ],
        whileElementsMounted: autoUpdate
    });

    // Update reference element when step changes
    useEffect(() => {
        if (targetElement) {
            refs.setReference(targetElement);
        }
    }, [currentStep, targetElement, refs]);

    const handleNext = useCallback(() => {
        if (currentStep < TOUR_STEPS.length - 1) {
            setCurrentStep(prev => prev + 1);
        } else {
            // Mark tour as completed for the user
            localStorage.setItem('user_product_tour_completed', 'true');
            // Clean up any old project-specific tour flags
            localStorage.removeItem(`project_tour_${projectId}`);
            setShouldShow(false);
            onComplete();
        }
    }, [currentStep, projectId, onComplete]);

    const handleSkip = useCallback(() => {
        // Mark tour as completed for the user
        localStorage.setItem('user_product_tour_completed', 'true');
        // Clean up any old project-specific tour flags
        localStorage.removeItem(`project_tour_${projectId}`);
        setShouldShow(false);
        onComplete();
    }, [projectId, onComplete]);

    if (!shouldShow) return null;

    // Get the actual placement after middleware calculations
    const actualPlacement = middlewareData.flip?.overflows?.length ? 
        middlewareData.flip?.overflows[0].placement : 
        isPanelTarget ? 'right' : 'top';

    return (
        <FloatingPortal>
            <TourBackdrop targetElement={targetElement} />
            <div
                ref={refs.setFloating}
                style={{
                    position: strategy,
                    top: y ?? 0,
                    left: x ?? 0,
                    width: 'max-content',
                    maxWidth: '90vw',
                    zIndex: 101,
                }}
                className="bg-white dark:bg-zinc-800 rounded-lg shadow-lg border border-zinc-200 dark:border-zinc-700 p-4 animate-in fade-in duration-200"
            >
                <button
                    onClick={handleSkip}
                    className="absolute right-2 top-2 text-gray-400 hover:text-gray-600 dark:hover:text-gray-300"
                >
                    <XIcon size={16} />
                </button>
                <div className="text-xs font-medium text-gray-500 dark:text-gray-400 mb-1">
                    {TOUR_STEPS[currentStep].title}
                </div>
                <div className="text-sm font-medium text-gray-900 dark:text-gray-100 mb-3 whitespace-pre-line [&>a]:underline"
                    dangerouslySetInnerHTML={{ __html: TOUR_STEPS[currentStep].content }}
                />
                <div className="flex justify-between items-center">
                    <button
                        onClick={handleSkip}
                        className="text-sm text-gray-500 hover:text-gray-700 dark:hover:text-gray-300"
                    >
                        Пропустить тур
                    </button>
                    <button
                        onClick={handleNext}
                        className="px-4 py-1.5 bg-indigo-600 text-white rounded-md text-sm font-medium hover:bg-indigo-700"
                    >
                        {currentStep === TOUR_STEPS.length - 1 ? 'Готово' : 'Дальше'}
                    </button>
                </div>
                <FloatingArrow
                    ref={arrowRef}
                    context={context}
                    fill="white"
                    className="dark:fill-zinc-800"
                />
            </div>
        </FloatingPortal>
    );
} <|MERGE_RESOLUTION|>--- conflicted
+++ resolved
@@ -11,7 +11,6 @@
 const TOUR_STEPS: TourStep[] = [
     {
         target: 'copilot',
-<<<<<<< HEAD
         content: 'Build agents with the help of copilot.\nThis might take a minute.',
         title: 'Step 1/8'
     },
@@ -49,35 +48,6 @@
         target: 'tour-button',
         content: 'Come back here anytime to restart the tour.\nStill have questions? See our <a href="https://docs.rowboatlabs.com/" target="_blank" class="text-indigo-600 hover:text-indigo-700 dark:text-indigo-400 dark:hover:text-indigo-300">docs</a> or reach out on <a href="https://discord.gg/gtbGcqF4" target="_blank" class="text-indigo-600 hover:text-indigo-700 dark:text-indigo-400 dark:hover:text-indigo-300">discord</a>.',
         title: 'Step 8/8'
-=======
-        content: 'Создайте агента с помощью ассистента. Это займёт минуту.',
-        title: 'Шаг 1 из 6'
-    },
-    {
-        target: 'playground',
-        content: 'Проверьте, как работает ваш агент. Всё просто!',
-        title: 'Шаг 2 из 6'
-    },
-    {
-        target: 'entity-agents',
-        content: 'Управляйте агентами. Добавляйте инструкции и примеры.',
-        title: 'Шаг 3 из 6'
-    },
-    {
-        target: 'entity-tools',
-        content: 'Создавайте и подключайте инструменты. Можно импортировать готовые.',
-        title: 'Шаг 4 из 6'
-    },
-    {
-        target: 'entity-prompts',
-        content: 'Настройте подсказки для агентов. Можно задать приветствие.',
-        title: 'Шаг 5 из 6'
-    },
-    {
-        target: 'settings',
-        content: 'Настройте проект: API-ключи, вебхуки и другое.',
-        title: 'Шаг 6 из 6'
->>>>>>> c1c2f8fc
     }
 ];
 
