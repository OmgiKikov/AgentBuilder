--- conflicted
+++ resolved
@@ -327,11 +327,8 @@
                                         </svg>
                                     }
                                 >
-<<<<<<< HEAD
-                                    Use an example
-=======
+
                                     Выбери из шаблона
->>>>>>> c1c2f8fc
                                 </Button>
                                 
                                 {isExamplesDropdownOpen && (
