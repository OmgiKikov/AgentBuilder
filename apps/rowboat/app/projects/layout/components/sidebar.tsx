--- conflicted
+++ resolved
@@ -209,14 +209,8 @@
               </Tooltip>
             )}
 
-<<<<<<< HEAD
-            <Tooltip content={collapsed ? "Appearance" : ""} showArrow placement="right">
-=======
-        {/* Theme and Auth Controls */}
-        <div className="p-3 border-t border-zinc-100 dark:border-zinc-800 space-y-2">
-          {USE_PRODUCT_TOUR && !isProjectsRoute && (
             <Tooltip content={collapsed ? "Пройти обучение" : ""} showArrow placement="right">
->>>>>>> c1c2f8fc
+
               <button 
                 onClick={toggleTheme}
                 className={`
@@ -227,19 +221,14 @@
                   text-zinc-600 dark:text-zinc-400
                 `}
               >
-<<<<<<< HEAD
                 { theme == "light" ? <Moon size={COLLAPSED_ICON_SIZE} /> : <Sun size={COLLAPSED_ICON_SIZE} /> }
-                {!collapsed && <span>Appearance</span>}
-=======
-                <HelpCircle size={COLLAPSED_ICON_SIZE} />
                 {!collapsed && <span>Пройти обучение</span>}
->>>>>>> c1c2f8fc
+
               </button>
             </Tooltip>
 
-<<<<<<< HEAD
             {useAuth && (
-              <Tooltip content={collapsed ? "Account" : ""} showArrow placement="right">
+              <Tooltip content={collapsed ? "Аккаунд" : ""} showArrow placement="right">
                 <div 
                   className={`
                     w-full rounded-md flex items-center
@@ -249,44 +238,11 @@
                   `}
                 >
                   <UserButton />
-                  {!collapsed && <span>Account</span>}
+                  {!collapsed && <span>Аккаунт</span>}
                 </div>
               </Tooltip>
             )}
           </div>
-=======
-          <Tooltip content={collapsed ? "Внешний вид веб-сайта" : ""} showArrow placement="right">
-            <button 
-              onClick={toggleTheme}
-              className={`
-                w-full rounded-md flex items-center
-                text-[15px] font-medium transition-all duration-200
-                ${collapsed ? 'justify-center py-4' : 'px-4 py-4 gap-3'}
-                hover:bg-zinc-100 dark:hover:bg-zinc-800/50
-                text-zinc-600 dark:text-zinc-400
-              `}
-            >
-              { theme == "light" ? <Moon size={COLLAPSED_ICON_SIZE} /> : <Sun size={COLLAPSED_ICON_SIZE} /> }
-              {!collapsed && <span>Внешний вид веб-сайта</span>}
-            </button>
-          </Tooltip>
-
-          {useAuth && (
-            <Tooltip content={collapsed ? "Аккаунт" : ""} showArrow placement="right">
-              <div 
-                className={`
-                  w-full rounded-md flex items-center
-                  text-[15px] font-medium transition-all duration-200
-                  ${collapsed ? 'justify-center py-4' : 'px-4 py-4 gap-3'}
-                  hover:bg-zinc-100 dark:hover:bg-zinc-800/50
-                `}
-              >
-                <UserButton />
-                {!collapsed && <span>Аккаунт</span>}
-              </div>
-            </Tooltip>
-          )}
->>>>>>> c1c2f8fc
         </div>
       </aside>
     </>
