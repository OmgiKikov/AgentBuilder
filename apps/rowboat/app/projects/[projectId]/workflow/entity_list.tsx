--- conflicted
+++ resolved
@@ -11,15 +11,13 @@
 import { MCPServer } from "@/app/lib/types/types";
 import { getMcpToolsFromProject } from "@/app/actions/mcp_actions";
 
-<<<<<<< HEAD
-=======
+
 const SECTION_HEIGHT_PERCENTAGES = {
     AGENTS: 40,    // 40% of available height
     TOOLS: 30,     // 30% of available height
     PROMPTS: 30,   // 30% of available height
 } as const;
 
->>>>>>> 7fd83fbf
 const GAP_SIZE = 24; // 6 units * 4px (tailwind's default spacing unit)
 
 interface EntityListProps {
@@ -51,13 +49,12 @@
 
 const EmptyState: React.FC<EmptyStateProps> = ({ entity, hasFilteredItems }) => (
     <div className="flex items-center justify-center h-24 text-sm text-zinc-400 dark:text-zinc-500">
-<<<<<<< HEAD
+
         {hasFilteredItems ? "No tools to show" : `No ${entity} created`}
-=======
         {entity === "agents" && "Пока нет агентов"}
         {entity === "tools" && "Пока нет инструментов"}
         {entity === "prompts" && "Пока нет промтов"}
->>>>>>> 7fd83fbf
+
     </div>
 );
 
@@ -397,25 +394,7 @@
                                     <ChevronRight className="w-4 h-4" />
                                 )}
                                 <Wrench className="w-4 h-4" />
-<<<<<<< HEAD
-                                <span>Tools</span>
-                            </div>
-                            <Button
-                                variant="secondary"
-                                size="sm"
-                                onClick={(e) => {
-                                    e.stopPropagation();
-                                    setExpandedSection('tools');
-                                    onAddTool({});
-                                }}
-                                className={`group ${buttonClasses}`}
-                                showHoverContent={true}
-                                hoverContent="Add Tool"
-                            >
-                                <PlusIcon className="w-4 h-4" />
-                            </Button>
-                        </button>
-=======
+
 
                                 <span>Инструменты</span>
                                 <div className="flex items-center gap-1 ml-2">
@@ -450,7 +429,7 @@
                                 </Button>
                             </div>
                         </div>
->>>>>>> 7fd83fbf
+
                     }
                     maxHeight={expandedSection === 'tools' ? calculateExpandedHeight() : `${PANEL_HEADER_HEIGHT}px`}
                     className="overflow-hidden transition-all duration-300 ease-in-out"
@@ -499,7 +478,7 @@
                                 </div>
                             </div>
 
-<<<<<<< HEAD
+<!-- <<<<<<< hosted_tools
                             {/* Tools list - Scrollable content */}
                             <div className="flex-1 overflow-y-auto">
                                 {filteredTools.length > 0 ? (
@@ -519,7 +498,7 @@
                                                 }
                                                 return acc;
                                             }, {} as Record<string, typeof filteredTools>);
-=======
+// ======= -->
                                     let toolIcon;
                                     let iconClassName = "w-4 h-4";
 
@@ -532,7 +511,7 @@
                                     } else {
                                         toolIcon = <Wrench className={clsx(iconClassName, "text-gray-600 dark:text-gray-500")} />;
                                     }
->>>>>>> 7fd83fbf
+// >>>>>>> new_main_branch
 
                                             return (
                                                 <>
