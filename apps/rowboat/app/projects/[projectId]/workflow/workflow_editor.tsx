"use client";
import React, { useReducer, Reducer, useState, useCallback, useEffect, useRef, createContext, useContext } from "react";
import { MCPServer, WithStringId } from "../../../lib/types/types";
import { Workflow } from "../../../lib/types/workflow_types";
import { WorkflowTool } from "../../../lib/types/workflow_types";
import { WorkflowPrompt } from "../../../lib/types/workflow_types";
import { WorkflowAgent } from "../../../lib/types/workflow_types";
import { DataSource } from "../../../lib/types/datasource_types";
import { produce, applyPatches, enablePatches, produceWithPatches, Patch } from 'immer';
import { AgentConfig } from "../entities/agent_config";
import { ToolConfig } from "../entities/tool_config";
import { App as ChatApp } from "../playground/app";
import { z } from "zod";
import { Button, Dropdown, DropdownItem, DropdownMenu, DropdownTrigger, Spinner, Tooltip } from "@heroui/react";
import { PromptConfig } from "../entities/prompt_config";
import { EditableField } from "../../../lib/components/editable-field";
import { RelativeTime } from "@primer/react";
import { USE_PRODUCT_TOUR } from "@/app/lib/feature_flags";

import {
    ResizableHandle,
    ResizablePanel,
    ResizablePanelGroup,
} from "@/components/ui/resizable"
import { Copilot } from "../copilot/app";
import { apiV1 } from "rowboat-shared";
import { publishWorkflow, renameWorkflow, saveWorkflow } from "../../../actions/workflow_actions";
import { PublishedBadge } from "./published_badge";
import { BackIcon, HamburgerIcon, WorkflowIcon } from "../../../lib/components/icons";
import { CopyIcon, ImportIcon, Layers2Icon, RadioIcon, RedoIcon, ServerIcon, Sparkles, UndoIcon, RocketIcon, PenLine, AlertTriangle, Trash2Icon, Settings2Icon, XIcon } from "lucide-react";
import { EntityList } from "./entity_list";
<<<<<<< HEAD
=======
// import { McpImportTools } from "./mcp_imports";
>>>>>>> d64f6531
import { ProductTour } from "@/components/common/product-tour";

enablePatches();

const PANEL_RATIOS = {
    entityList: 25,    // Left panel
    chatApp: 40,       // Middle panel
    copilot: 35        // Right panel
} as const;

interface StateItem {
    workflow: WithStringId<z.infer<typeof Workflow>>;
    publishedWorkflowId: string | null;
    publishing: boolean;
    selection: {
        type: "agent" | "tool" | "prompt";
        name: string;
    } | null;
    saving: boolean;
    publishError: string | null;
    publishSuccess: boolean;
    pendingChanges: boolean;
    chatKey: number;
    lastUpdatedAt: string;
}

interface State {
    present: StateItem;
    patches: Patch[][];
    inversePatches: Patch[][];
    currentIndex: number;
}

export type Action = {
    type: "update_workflow_name";
    name: string;
} | {
    type: "set_publishing";
    publishing: boolean;
} | {
    type: "set_published_workflow_id";
    workflowId: string;
} | {
    type: "add_agent";
    agent: Partial<z.infer<typeof WorkflowAgent>>;
} | {
    type: "add_tool";
    tool: Partial<z.infer<typeof WorkflowTool>>;
} | {
    type: "add_prompt";
    prompt: Partial<z.infer<typeof WorkflowPrompt>>;
} | {
    type: "select_agent";
    name: string;
} | {
    type: "select_tool";
    name: string;
} | {
    type: "delete_agent";
    name: string;
} | {
    type: "delete_tool";
    name: string;
} | {
    type: "update_agent";
    name: string;
    agent: Partial<z.infer<typeof WorkflowAgent>>;
} | {
    type: "update_tool";
    name: string;
    tool: Partial<z.infer<typeof WorkflowTool>>;
} | {
    type: "set_saving";
    saving: boolean;
} | {
    type: "unselect_agent";
} | {
    type: "unselect_tool";
} | {
    type: "undo";
} | {
    type: "redo";
} | {
    type: "select_prompt";
    name: string;
} | {
    type: "unselect_prompt";
} | {
    type: "delete_prompt";
    name: string;
} | {
    type: "update_prompt";
    name: string;
    prompt: Partial<z.infer<typeof WorkflowPrompt>>;
} | {
    type: "toggle_agent";
    name: string;
} | {
    type: "set_main_agent";
    name: string;
} | {
    type: "set_publish_error";
    error: string | null;
} | {
    type: "set_publish_success";
    success: boolean;
} | {
    type: "restore_state";
    state: StateItem;
} | {
    type: "import_mcp_tools";
    tools: z.infer<typeof WorkflowTool>[];
};

function reducer(state: State, action: Action): State {
    console.log('running reducer', action);
    let newState: State;

    if (action.type === "restore_state") {
        return {
            present: action.state,
            patches: [],
            inversePatches: [],
            currentIndex: 0
        };
    }

    const isLive = state.present.workflow._id == state.present.publishedWorkflowId;

    switch (action.type) {
        case "undo": {
            if (state.currentIndex <= 0) return state;
            newState = produce(state, draft => {
                const inverse = state.inversePatches[state.currentIndex - 1];
                draft.present = applyPatches(state.present, inverse);
                draft.currentIndex--;
                draft.present.pendingChanges = true;
                draft.present.chatKey++;
            });
            break;
        }
        case "redo": {
            if (state.currentIndex >= state.patches.length) return state;
            newState = produce(state, draft => {
                const patch = state.patches[state.currentIndex];
                draft.present = applyPatches(state.present, patch);
                draft.currentIndex++;
                draft.present.pendingChanges = true;
                draft.present.chatKey++;
            });
            break;
        }
        case "update_workflow_name": {
            newState = produce(state, draft => {
                draft.present.workflow.name = action.name;
            });
            break;
        }
        case "set_publishing": {
            newState = produce(state, draft => {
                draft.present.publishing = action.publishing;
            });
            break;
        }
        case "set_published_workflow_id": {
            newState = produce(state, draft => {
                draft.present.publishedWorkflowId = action.workflowId;
            });
            break;
        }
        case "set_publish_error": {
            newState = produce(state, draft => {
                draft.present.publishError = action.error;
            });
            break;
        }
        case "set_publish_success": {
            newState = produce(state, draft => {
                draft.present.publishSuccess = action.success;
            });
            break;
        }
        case "set_saving": {
            newState = produce(state, draft => {
                draft.present.saving = action.saving;
                draft.present.pendingChanges = action.saving;
                draft.present.lastUpdatedAt = !action.saving ? new Date().toISOString() : state.present.workflow.lastUpdatedAt;
            });
            break;
        }
        default: {
            const [nextState, patches, inversePatches] = produceWithPatches(
                state.present,
                (draft) => {
                    switch (action.type) {
                        case "select_agent":
                            draft.selection = {
                                type: "agent",
                                name: action.name
                            };
                            break;
                        case "select_tool":
                            draft.selection = {
                                type: "tool",
                                name: action.name
                            };
                            break;
                        case "select_prompt":
                            draft.selection = {
                                type: "prompt",
                                name: action.name
                            };
                            break;
                        case "unselect_agent":
                        case "unselect_tool":
                        case "unselect_prompt":
                            draft.selection = null;
                            break;
                        case "add_agent": {
                            if (isLive) {
                                break;
                            }
                            let newAgentName = "New agent";
                            if (draft.workflow?.agents.some((agent) => agent.name === newAgentName)) {
                                newAgentName = `New agent ${draft.workflow.agents.filter((agent) =>
                                    agent.name.startsWith("New agent")).length + 1}`;
                            }
                            draft.workflow?.agents.push({
                                name: newAgentName,
                                type: "conversation",
                                description: "",
                                disabled: false,
                                instructions: "",
                                model: "",
                                locked: false,
                                toggleAble: true,
                                ragReturnType: "chunks",
                                ragK: 3,
                                controlType: "retain",
                                outputVisibility: "user_facing",
                                maxCallsPerParentAgent: 3,
                                ...action.agent
                            });
                            draft.selection = {
                                type: "agent",
                                name: action.agent.name || newAgentName
                            };
                            draft.pendingChanges = true;
                            draft.chatKey++;
                            break;
                        }
                        case "add_tool": {
                            if (isLive) {
                                break;
                            }
                            let newToolName = "new_tool";
                            if (draft.workflow?.tools.some((tool) => tool.name === newToolName)) {
                                newToolName = `new_tool_${draft.workflow.tools.filter((tool) =>
                                    tool.name.startsWith("new_tool")).length + 1}`;
                            }
                            draft.workflow?.tools.push({
                                name: newToolName,
                                description: "",
                                parameters: {
                                    type: 'object',
                                    properties: {},
                                },
                                mockTool: true,
                                autoSubmitMockedResponse: true,
                                ...action.tool
                            });
                            draft.selection = {
                                type: "tool",
                                name: action.tool.name || newToolName
                            };
                            draft.pendingChanges = true;
                            draft.chatKey++;
                            break;
                        }
                        case "add_prompt": {
                            if (isLive) {
                                break;
                            }
                            let newPromptName = "New prompt";
                            if (draft.workflow?.prompts.some((prompt) => prompt.name === newPromptName)) {
                                newPromptName = `New prompt ${draft.workflow?.prompts.filter((prompt) =>
                                    prompt.name.startsWith("New prompt")).length + 1}`;
                            }
                            draft.workflow?.prompts.push({
                                name: newPromptName,
                                type: "base_prompt",
                                prompt: "",
                                ...action.prompt
                            });
                            draft.selection = {
                                type: "prompt",
                                name: action.prompt.name || newPromptName
                            };
                            draft.pendingChanges = true;
                            draft.chatKey++;
                            break;
                        }
                        case "delete_agent":
                            if (isLive) {
                                break;
                            }
                            draft.workflow.agents = draft.workflow.agents.filter(
                                (agent) => agent.name !== action.name
                            );
                            // If the deleted agent was the startAgent, reset startAgent
                            if (draft.workflow.startAgent === action.name) {
                                draft.workflow.startAgent = draft.workflow.agents.length > 0 ? draft.workflow.agents[0].name : "";
                            }
                            draft.selection = null;
                            draft.pendingChanges = true;
                            draft.chatKey++;
                            break;
                        case "delete_tool":
                            if (isLive) {
                                break;
                            }
                            draft.workflow.tools = draft.workflow.tools.filter(
                                (tool) => tool.name !== action.name
                            );
                            draft.selection = null;
                            draft.pendingChanges = true;
                            draft.chatKey++;
                            break;
                        case "delete_prompt":
                            if (isLive) {
                                break;
                            }
                            draft.workflow.prompts = draft.workflow.prompts.filter(
                                (prompt) => prompt.name !== action.name
                            );
                            draft.selection = null;
                            draft.pendingChanges = true;
                            draft.chatKey++;
                            break;
                        case "update_agent":
                            if (isLive) {
                                break;
                            }

                            // update agent data
                            draft.workflow.agents = draft.workflow.agents.map((agent) =>
                                agent.name === action.name ? { ...agent, ...action.agent } : agent
                            );

                            // if the agent is renamed
                            if (action.agent.name && action.agent.name !== action.name) {
                                // update start agent pointer if this is the start agent
                                if (action.agent.name && draft.workflow.startAgent === action.name) {
                                    draft.workflow.startAgent = action.agent.name;
                                }

                                // update this agents references in other agents / prompts
                                draft.workflow.agents = draft.workflow.agents.map(agent => ({
                                    ...agent,
                                    instructions: agent.instructions.replace(
                                        `[@agent:${action.name}](#mention)`,
                                        `[@agent:${action.agent.name}](#mention)`
                                    )
                                }));
                                draft.workflow.prompts = draft.workflow.prompts.map(prompt => ({
                                    ...prompt,
                                    prompt: prompt.prompt.replace(
                                        `[@agent:${action.name}](#mention)`,
                                        `[@agent:${action.agent.name}](#mention)`
                                    )
                                }));

                                // update the selection pointer if this is the selected agent
                                if (draft.selection?.type === "agent" && draft.selection.name === action.name) {
                                    draft.selection = {
                                        type: "agent",
                                        name: action.agent.name
                                    };
                                }
                            }

                            // select this agent
                            draft.selection = {
                                type: "agent",
                                name: action.agent.name || action.name,
                            };
                            draft.pendingChanges = true;
                            draft.chatKey++;
                            break;
                        case "update_tool":
                            if (isLive) {
                                break;
                            }

                            // update tool data
                            draft.workflow.tools = draft.workflow.tools.map((tool) =>
                                tool.name === action.name ? { ...tool, ...action.tool } : tool
                            );

                            // if the tool is renamed
                            if (action.tool.name && action.tool.name !== action.name) {
                                // update this tools references in other agents / prompts
                                draft.workflow.agents = draft.workflow.agents.map(agent => ({
                                    ...agent,
                                    instructions: agent.instructions.replace(
                                        `[@tool:${action.name}](#mention)`,
                                        `[@tool:${action.tool.name}](#mention)`
                                    )
                                }));
                                draft.workflow.prompts = draft.workflow.prompts.map(prompt => ({
                                    ...prompt,
                                    prompt: prompt.prompt.replace(
                                        `[@tool:${action.name}](#mention)`,
                                        `[@tool:${action.tool.name}](#mention)`
                                    )
                                }));

                                // if this is the selected tool, update the selection
                                if (draft.selection?.type === "tool" && draft.selection.name === action.name) {
                                    draft.selection = {
                                        type: "tool",
                                        name: action.tool.name
                                    };
                                }
                            }

                            // select this tool
                            draft.selection = {
                                type: "tool",
                                name: action.tool.name || action.name,
                            };
                            draft.pendingChanges = true;
                            draft.chatKey++;
                            break;
                        case "update_prompt":
                            if (isLive) {
                                break;
                            }

                            // update prompt data
                            draft.workflow.prompts = draft.workflow.prompts.map((prompt) =>
                                prompt.name === action.name ? { ...prompt, ...action.prompt } : prompt
                            );

                            // if the prompt is renamed
                            if (action.prompt.name && action.prompt.name !== action.name) {
                                // update this prompts references in other agents / prompts
                                draft.workflow.agents = draft.workflow.agents.map(agent => ({
                                    ...agent,
                                    instructions: agent.instructions.replace(
                                        `[@prompt:${action.name}](#mention)`,
                                        `[@prompt:${action.prompt.name}](#mention)`
                                    )
                                }));
                                draft.workflow.prompts = draft.workflow.prompts.map(prompt => ({
                                    ...prompt,
                                    prompt: prompt.prompt.replace(
                                        `[@prompt:${action.name}](#mention)`,
                                        `[@prompt:${action.prompt.name}](#mention)`
                                    )
                                }));

                                // if this is the selected prompt, update the selection
                                if (draft.selection?.type === "prompt" && draft.selection.name === action.name) {
                                    draft.selection = {
                                        type: "prompt",
                                        name: action.prompt.name
                                    };
                                }
                            }

                            // select this prompt
                            draft.selection = {
                                type: "prompt",
                                name: action.prompt.name || action.name,
                            };
                            draft.pendingChanges = true;
                            draft.chatKey++;
                            break;
                        case "toggle_agent":
                            if (isLive) {
                                break;
                            }
                            draft.workflow.agents = draft.workflow.agents.map(agent =>
                                agent.name === action.name ? { ...agent, disabled: !agent.disabled } : agent
                            );
                            draft.chatKey++;
                            break;
                        case "set_main_agent":
                            if (isLive) {
                                break;
                            }
                            draft.workflow.startAgent = action.name;
                            draft.chatKey++;
                            break;
                        case "import_mcp_tools":
                            if (isLive) {
                                break;
                            }
                            // Process each tool one by one
                            action.tools.forEach(newTool => {
                                const existingToolIndex = draft.workflow.tools.findIndex(
                                    tool => tool.name === newTool.name
                                );

                                if (existingToolIndex !== -1) {
                                    // Replace existing tool
                                    draft.workflow.tools[existingToolIndex] = newTool;
                                } else {
                                    // Add new tool
                                    draft.workflow.tools.push(newTool);
                                }
                            });
                            draft.pendingChanges = true;
                            draft.chatKey++;
                            break;
                    }
                }
            );

            newState = produce(state, draft => {
                draft.patches.splice(state.currentIndex);
                draft.inversePatches.splice(state.currentIndex);
                draft.patches.push(patches);
                draft.inversePatches.push(inversePatches);
                draft.currentIndex++;
                draft.present = nextState;
            });
        }
    }

    return newState;
}

export function WorkflowEditor({
    dataSources,
    workflow,
    publishedWorkflowId,
    handleShowSelector,
    handleCloneVersion,
    useRag,
    mcpServerUrls,
    toolWebhookUrl,
    defaultModel,
}: {
    dataSources: WithStringId<z.infer<typeof DataSource>>[];
    workflow: WithStringId<z.infer<typeof Workflow>>;
    publishedWorkflowId: string | null;
    handleShowSelector: () => void;
    handleCloneVersion: (workflowId: string) => void;
    useRag: boolean;
    mcpServerUrls: Array<z.infer<typeof MCPServer>>;
    toolWebhookUrl: string;
    defaultModel: string;
}) {
    const [state, dispatch] = useReducer<Reducer<State, Action>>(reducer, {
        patches: [],
        inversePatches: [],
        currentIndex: 0,
        present: {
            publishing: false,
            selection: null,
            workflow: workflow,
            publishedWorkflowId: publishedWorkflowId,
            saving: false,
            publishError: null,
            publishSuccess: false,
            pendingChanges: false,
            chatKey: 0,
            lastUpdatedAt: workflow.lastUpdatedAt,
        }
    });
    const [chatMessages, setChatMessages] = useState<z.infer<typeof apiV1.ChatMessage>[]>([]);
    const updateChatMessages = useCallback((messages: z.infer<typeof apiV1.ChatMessage>[]) => {
        setChatMessages(messages);
    }, []);
    const saveQueue = useRef<z.infer<typeof Workflow>[]>([]);
    const saving = useRef(false);
    const isLive = state.present.workflow._id == state.present.publishedWorkflowId;
    const [showCopySuccess, setShowCopySuccess] = useState(false);
    const [showCopilot, setShowCopilot] = useState(true);
    const [copilotWidth, setCopilotWidth] = useState<number>(PANEL_RATIOS.copilot);
    const [isInitialState, setIsInitialState] = useState(true);
    const [showTour, setShowTour] = useState(true);
    const [configModalOpen, setConfigModalOpen] = useState(false);
    const [configModalEntityType, setConfigModalEntityType] = useState<'agent' | 'tool' | 'prompt' | null>(null);
    const [configModalEntityName, setConfigModalEntityName] = useState<string | null>(null);
    const [viewMode, setViewMode] = useState<'run' | 'build'>('build');

    const copilotRef = useRef<{ handleUserMessage: (message: string) => void }>(null);

    // Function to trigger copilot chat
    const triggerCopilotChat = useCallback((message: string) => {
        setShowCopilot(true);
        // Small delay to ensure copilot is mounted
        setTimeout(() => {
            copilotRef.current?.handleUserMessage(message);
        }, 100);
    }, []);


    console.log(`workflow editor chat key: ${state.present.chatKey}`);

    // Auto-show copilot and increment key when prompt is present
    useEffect(() => {
        const prompt = localStorage.getItem(`project_prompt_${state.present.workflow.projectId}`);
        console.log('init project prompt', prompt);
        if (prompt) {
            setShowCopilot(true);
        }
    }, [state.present.workflow.projectId]);

    // Reset initial state when user interacts with copilot or opens other menus
    useEffect(() => {
        if (state.present.selection !== null) {
            setIsInitialState(false);
        }
    }, [state.present.selection]);

    // Track copilot actions
    useEffect(() => {
        if (state.present.pendingChanges && state.present.workflow) {
            setIsInitialState(false);
        }
    }, [state.present.workflow, state.present.pendingChanges]);

    function handleSelectAgent(name: string) {
        dispatch({ type: "select_agent", name });
    }

    function handleSelectTool(name: string) {
        dispatch({ type: "select_tool", name });
    }

    function handleSelectPrompt(name: string) {
        dispatch({ type: "select_prompt", name });
    }

    function handleUnselectAgent() {
        dispatch({ type: "unselect_agent" });
    }

    function handleUnselectTool() {
        dispatch({ type: "unselect_tool" });
    }

    function handleUnselectPrompt() {
        dispatch({ type: "unselect_prompt" });
    }

    function handleAddAgent(agent: Partial<z.infer<typeof WorkflowAgent>> = {}) {
        const agentWithModel = {
            ...agent,
            model: agent.model || defaultModel || "gpt-4o"
        };
        dispatch({ type: "add_agent", agent: agentWithModel });
    }

    function handleAddTool(tool: Partial<z.infer<typeof WorkflowTool>> = {}) {
        dispatch({ type: "add_tool", tool });
    }

    function handleAddPrompt(prompt: Partial<z.infer<typeof WorkflowPrompt>> = {}) {
        dispatch({ type: "add_prompt", prompt });
    }

    function handleUpdateAgent(name: string, agent: Partial<z.infer<typeof WorkflowAgent>>) {
        dispatch({ type: "update_agent", name, agent });
    }

    function handleDeleteAgent(name: string) {
        if (window.confirm(`Are you sure you want to delete the agent "${name}"?`)) {
            dispatch({ type: "delete_agent", name });
        }
    }

    function handleUpdateTool(name: string, tool: Partial<z.infer<typeof WorkflowTool>>) {
        dispatch({ type: "update_tool", name, tool });
    }

    function handleDeleteTool(name: string) {
        if (window.confirm(`Are you sure you want to delete the tool "${name}"?`)) {
            dispatch({ type: "delete_tool", name });
        }
    }

    function handleUpdatePrompt(name: string, prompt: Partial<z.infer<typeof WorkflowPrompt>>) {
        dispatch({ type: "update_prompt", name, prompt });
    }

    function handleDeletePrompt(name: string) {
        if (window.confirm(`Are you sure you want to delete the prompt "${name}"?`)) {
            dispatch({ type: "delete_prompt", name });
        }
    }

    function handleToggleAgent(name: string) {
        dispatch({ type: "toggle_agent", name });
    }

    function handleSetMainAgent(name: string) {
        dispatch({ type: "set_main_agent", name });
    }

    async function handleRenameWorkflow(name: string) {
        await renameWorkflow(state.present.workflow.projectId, state.present.workflow._id, name);
        dispatch({ type: "update_workflow_name", name });
    }

    async function handlePublishWorkflow() {
        dispatch({ type: "set_publishing", publishing: true });
        await publishWorkflow(state.present.workflow.projectId, state.present.workflow._id);
        dispatch({ type: "set_publishing", publishing: false });
        dispatch({ type: "set_published_workflow_id", workflowId: state.present.workflow._id });
    }

    function handleCopyJSON() {
        const { _id, projectId, ...workflow } = state.present.workflow;
        const json = JSON.stringify(workflow, null, 2);
        navigator.clipboard.writeText(json);
        setShowCopySuccess(true);
        setTimeout(() => {
            setShowCopySuccess(false);
        }, 1500);
    }

    const processQueue = useCallback(async (state: State, dispatch: React.Dispatch<Action>) => {
        if (saving.current || saveQueue.current.length === 0) return;

        saving.current = true;
        const workflowToSave = saveQueue.current[saveQueue.current.length - 1];
        saveQueue.current = [];

        try {
            if (isLive) {
                return;
            } else {
                await saveWorkflow(state.present.workflow.projectId, state.present.workflow._id, workflowToSave);
            }
        } finally {
            saving.current = false;
            if (saveQueue.current.length > 0) {
                processQueue(state, dispatch);
            } else {
                dispatch({ type: "set_saving", saving: false });
            }
        }
    }, [isLive]);

    useEffect(() => {
        if (state.present.pendingChanges && state.present.workflow) {
            saveQueue.current.push(state.present.workflow);
            const timeoutId = setTimeout(() => {
                dispatch({ type: "set_saving", saving: true });
                processQueue(state, dispatch);
            }, 2000);

            return () => clearTimeout(timeoutId);
        }
    }, [state.present.workflow, state.present.pendingChanges, processQueue, state]);

    function handlePlaygroundClick() {
        setIsInitialState(false);
    }

    // Functions to control the configuration modal
    const handleOpenConfigModal = (type: 'agent' | 'tool' | 'prompt', name: string) => {
        setConfigModalEntityType(type);
        setConfigModalEntityName(name);
        setConfigModalOpen(true);
        // dispatch({ type: type === 'agent' ? 'select_agent' : type === 'tool' ? 'select_tool' : 'select_prompt', name }); // Optionally select entity when opening modal
    };

    const handleCloseConfigModal = () => {
        setConfigModalOpen(false);
        setConfigModalEntityType(null);
        setConfigModalEntityName(null);
        // dispatch({ type: 'unselect_agent' }); // Optionally unselect when closing, or keep selection for copilot context
    };

    const TopBar = () => (
        <div className="shrink-0 flex justify-between items-center p-3 border-b dark:border-gray-700 bg-white dark:bg-gray-800 w-full">
            {/* Left side: Run/Build Toggle */}
            <div className="flex gap-2">
                <Button
                    variant={viewMode === 'run' ? 'solid' : 'ghost'}
                    onPress={() => setViewMode('run')}
                    className={`px-4 py-2 text-sm font-medium rounded-md ${viewMode === 'run' ? 'bg-indigo-600 text-white hover:bg-indigo-700' : 'text-gray-700 dark:text-gray-300 hover:bg-gray-100 dark:hover:bg-gray-700'}`}
                >
                    <ServerIcon size={16} className="mr-2" /> Чат
                </Button>
                <Button
                    variant={viewMode === 'build' ? 'solid' : 'ghost'}
                    onPress={() => setViewMode('build')}
                    className={`px-4 py-2 text-sm font-medium rounded-md ${viewMode === 'build' ? 'bg-indigo-600 text-white hover:bg-indigo-700' : 'text-gray-700 dark:text-gray-300 hover:bg-gray-100 dark:hover:bg-gray-700'}`}
                >
                    <Layers2Icon size={16} className="mr-2" /> Создать
                </Button>
            </div>

            {/* Center: Workflow Name and Status (Simplified) */}
            <div className="flex-grow flex justify-center items-center gap-2 text-sm">
                <Tooltip content="Click to edit workflow name">
                    <div>
                        <EditableField
                            key={state.present.workflow._id + "_name"}
                            value={state.present.workflow?.name || ''}
                            onChange={handleRenameWorkflow}
                            placeholder="Untitled Workflow"
                            className="font-semibold text-gray-800 dark:text-gray-100"
                            inline={true}
                        />
                    </div>
                </Tooltip>
                {isLive && <div className="bg-green-100 dark:bg-green-900/30 text-green-700 dark:text-green-400 px-2 py-0.5 rounded-md text-xs font-medium flex items-center gap-1">
                    <RadioIcon size={12} />
                    Live
                </div>}
                {!isLive && <div className="bg-yellow-50 dark:bg-yellow-900/20 text-yellow-600 dark:text-yellow-400 px-2 py-0.5 rounded-md text-xs font-medium flex items-center gap-1">
                    <PenLine size={12} />
                    Draft
                </div>}
            </div>

            {/* Right side: Versions, Publish (Moved and simplified) */}
            <div className="flex items-center gap-3">
                <Dropdown>
                    <DropdownTrigger>
                        <Button variant="ghost" className="px-3 py-2 text-sm text-gray-700 dark:text-gray-300 hover:bg-gray-100 dark:hover:bg-gray-700">
                            <span className="mr-1.5"><BackIcon size={16} /></span> Версии
                        </Button>
                    </DropdownTrigger>
                    <DropdownMenu
                        disabledKeys={[
                            ...(state.present.pendingChanges ? ['switch', 'clone'] : []),
                        ]}
                        onAction={(key) => {
                            if (key === 'switch') {
                                handleShowSelector();
                            }
                            if (key === 'clone') {
                                handleCloneVersion(state.present.workflow._id);
                            }
                            if (key === 'clipboard') {
                                handleCopyJSON();
                            }
                        }}
                    >
                        <DropdownItem key="switch" startContent={<BackIcon size={16} />} className="text-sm">View Other Versions</DropdownItem>
                        <DropdownItem key="clone" startContent={<Layers2Icon size={16} />} className="text-sm">Clone This Version</DropdownItem>
                        <DropdownItem key="clipboard" startContent={<CopyIcon size={16} />} className="text-sm">Export to JSON</DropdownItem>
                    </DropdownMenu>
                </Dropdown>

                {!isLive && (
                    <Button
                        variant="solid"
                        size="md"
                        onPress={handlePublishWorkflow}
                        className="gap-2 px-4 py-2 bg-green-600 hover:bg-green-700 text-white font-semibold text-sm rounded-md"
                        startContent={<RocketIcon size={16} />}
                        disabled={state.present.publishing}
                        data-tour-target="deploy"
                    >
                        {state.present.publishing ? <Spinner size="sm" /> : "Опубликовать"}
                    </Button>
                )}
                 {isLive && (
                     <Button
                        variant="solid"
                        size="md"
                        onPress={() => handleCloneVersion(state.present.workflow._id)}
                        className="gap-2 px-4 py-2 bg-amber-600 hover:bg-amber-700 text-white font-semibold text-sm rounded-md"
                        startContent={<Layers2Icon size={16} />}
                    >
                        Clone to Edit
                    </Button>
                 )}
            </div>
        </div>
<<<<<<< HEAD
        <ResizablePanelGroup direction="horizontal" className="grow flex overflow-auto gap-1">
            <ResizablePanel minSize={10} defaultSize={PANEL_RATIOS.entityList}>
                <EntityList
                    agents={state.present.workflow.agents}
                    tools={state.present.workflow.tools}
                    prompts={state.present.workflow.prompts}
                    selectedEntity={state.present.selection}
                    startAgentName={state.present.workflow.startAgent}
                    onSelectAgent={handleSelectAgent}
                    onSelectTool={handleSelectTool}
                    onSelectPrompt={handleSelectPrompt}
                    onAddAgent={handleAddAgent}
                    onAddTool={handleAddTool}
                    onAddPrompt={handleAddPrompt}
                    onToggleAgent={handleToggleAgent}
                    onSetMainAgent={handleSetMainAgent}
                    onDeleteAgent={handleDeleteAgent}
                    onDeleteTool={handleDeleteTool}
                    onDeletePrompt={handleDeletePrompt}
                />
            </ResizablePanel>
            <ResizableHandle className="w-[3px] bg-transparent" />
            <ResizablePanel
                minSize={20}
                defaultSize={showCopilot ? PANEL_RATIOS.chatApp : PANEL_RATIOS.chatApp + PANEL_RATIOS.copilot}
                className="overflow-auto"
            >
                <ChatApp
                    key={'' + state.present.chatKey}
                    hidden={state.present.selection !== null}
                    projectId={state.present.workflow.projectId}
                    workflow={state.present.workflow}
                    messageSubscriber={updateChatMessages}
                    mcpServerUrls={mcpServerUrls}
                    toolWebhookUrl={toolWebhookUrl}
                    isInitialState={isInitialState}
                    onPanelClick={handlePlaygroundClick}
                />
                {state.present.selection?.type === "agent" && <AgentConfig
                    key={state.present.selection.name}
                    projectId={state.present.workflow.projectId}
                    workflow={state.present.workflow}
                    agent={state.present.workflow.agents.find((agent) => agent.name === state.present.selection!.name)!}
                    usedAgentNames={new Set(state.present.workflow.agents.filter((agent) => agent.name !== state.present.selection!.name).map((agent) => agent.name))}
                    agents={state.present.workflow.agents}
                    tools={state.present.workflow.tools}
                    prompts={state.present.workflow.prompts}
                    dataSources={dataSources}
                    handleUpdate={handleUpdateAgent.bind(null, state.present.selection.name)}
                    handleClose={handleUnselectAgent}
                    useRag={useRag}
                    triggerCopilotChat={triggerCopilotChat}
                />}
                {state.present.selection?.type === "tool" && <ToolConfig
                    key={state.present.selection.name}
                    tool={state.present.workflow.tools.find((tool) => tool.name === state.present.selection!.name)!}
                    usedToolNames={new Set(state.present.workflow.tools.filter((tool) => tool.name !== state.present.selection!.name).map((tool) => tool.name))}
                    handleUpdate={handleUpdateTool.bind(null, state.present.selection.name)}
                    handleClose={handleUnselectTool}
                />}
                {state.present.selection?.type === "prompt" && <PromptConfig
                    key={state.present.selection.name}
                    prompt={state.present.workflow.prompts.find((prompt) => prompt.name === state.present.selection!.name)!}
                    agents={state.present.workflow.agents}
                    tools={state.present.workflow.tools}
                    prompts={state.present.workflow.prompts}
                    usedPromptNames={new Set(state.present.workflow.prompts.filter((prompt) => prompt.name !== state.present.selection!.name).map((prompt) => prompt.name))}
                    handleUpdate={handleUpdatePrompt.bind(null, state.present.selection.name)}
                    handleClose={handleUnselectPrompt}
                />}
            </ResizablePanel>
            {showCopilot && (
                <>
                    <ResizableHandle className="w-[3px] bg-transparent" />
                    <ResizablePanel
                        minSize={10}
                        defaultSize={PANEL_RATIOS.copilot}
                        onResize={(size) => setCopilotWidth(size)}
                    >
=======

    );

    // Placeholder for the "Build" mode's right sidebar
    const BuildRightSidebar = () => (
        <div className="h-full w-full border-l dark:border-gray-700 bg-gray-50 dark:bg-gray-800/30 flex flex-col overflow-hidden">
            <div className="p-4 overflow-y-auto flex-1">
                <div className="mb-6">
                    <div className="flex justify-between items-center mb-2">
                        <h3 className="text-lg font-semibold text-gray-800 dark:text-gray-100">Инструменты</h3>
                        <Button variant="ghost" size="sm" className="text-indigo-600 dark:text-indigo-400 border-indigo-600 dark:border-indigo-400 hover:bg-indigo-50 dark:hover:bg-indigo-900/50" onPress={() => handleAddTool()}>+ Добавить</Button>
                    </div>
                     {state.present.workflow.tools.length === 0 && <p className="text-sm text-gray-500 dark:text-gray-400">Add tools to give your agents the ability to perform actions or connect with integrations.</p>}
                    {state.present.workflow.tools.map(tool => (
                        <div key={tool.name} 
                             className={`relative group p-2 mb-1.5 border dark:border-gray-600 rounded-md hover:bg-gray-100 dark:hover:bg-gray-700 cursor-pointer ${state.present.selection?.type === 'tool' && state.present.selection.name === tool.name ? 'bg-indigo-100 dark:bg-indigo-900 border-indigo-500 dark:border-indigo-500' : 'bg-white dark:bg-gray-700/50'}`}>
                            <div onClick={() => dispatch({type: "select_tool", name: tool.name})}> {/* Select on click */} 
                              <p className="font-medium text-sm text-gray-700 dark:text-gray-200 pr-10">{tool.name}</p>
                            </div>
                            <div className="absolute top-1/2 right-1 transform -translate-y-1/2 flex items-center space-x-1 opacity-0 group-hover:opacity-100 transition-opacity">
                                <button
                                    onClick={(e) => {
                                        e.stopPropagation(); 
                                        handleOpenConfigModal('tool', tool.name);
                                    }}
                                    className="p-1 text-gray-500 hover:text-indigo-600 dark:hover:text-indigo-400 rounded-full hover:bg-gray-200 dark:hover:bg-gray-600 transition-colors"
                                    title={`Configure tool ${tool.name}`}
                                >
                                    <Settings2Icon size={14} />
                                </button>
                                <button
                                    onClick={(e) => {
                                        e.stopPropagation();
                                        handleDeleteTool(tool.name);
                                    }}
                                    className="p-1 text-gray-500 hover:text-red-500 dark:hover:text-red-400 rounded-full hover:bg-gray-200 dark:hover:bg-gray-600 transition-colors"
                                    title={`Delete tool ${tool.name}`}
                                >
                                    <Trash2Icon size={14} />
                                </button>
                            </div>
                        </div>
                    ))}
                </div>

                <div className="mb-6">
                    <div className="flex justify-between items-center mb-2">
                        <h3 className="text-lg font-semibold text-gray-800 dark:text-gray-100">База знаний</h3>
                        {/* <Button variant="ghost" size="sm" className="text-indigo-600 border-indigo-600 hover:bg-indigo-50">+ Add knowledge</Button> */}
                    </div>
                    <p className="text-sm text-gray-500 dark:text-gray-400">
                        {useRag ? "Настройте источники данных RAG для получения ответов, соответствующих контексту." : "RAG is not enabled for this project."}
                    </p>
                     {useRag && dataSources.map(ds => (
                        <div key={ds._id} className="relative group p-2 mt-1.5 border dark:border-gray-600 rounded-md bg-white dark:bg-gray-700/50">
                            <p className="font-medium text-sm text-gray-700 dark:text-gray-200">{ds.name}</p>
                            {ds.data?.type === 'urls' && <p className="text-xs text-gray-500 dark:text-gray-400">URL Source</p>}
                            {(ds.data?.type === 'files_local' || ds.data?.type === 'files_s3') && <p className="text-xs text-gray-500 dark:text-gray-400">File Source</p>}
                             {/* Placeholder for settings button if needed for data sources */}
                             {/* <button className="absolute top-1 right-1 p-0.5 text-gray-400 hover:text-indigo-500 rounded-full opacity-0 group-hover:opacity-100"><Settings2Icon size={14}/></button> */}
                        </div>
                     ))}
                </div>

                <div>
                    <div className="flex justify-between items-center mb-2">
                        <h3 className="text-lg font-semibold text-gray-800 dark:text-gray-100">Переменные</h3>
                         <Button variant="ghost" size="sm" className="text-indigo-600 dark:text-indigo-400 border-indigo-600 dark:border-indigo-400 hover:bg-indigo-50 dark:hover:bg-indigo-900/50" onPress={() => handleAddPrompt()}>+ Добавить</Button>
                    </div>
                     {state.present.workflow.prompts.length === 0 && <p className="text-sm text-gray-500 dark:text-gray-400">Превратите многократно используемые значения в переменные (prompts) к которым можно обратиться с помощью {`{{variable_name}}`}.</p>}
                    {state.present.workflow.prompts.map(prompt => (
                        <div key={prompt.name} 
                             className={`relative group p-2 mb-1.5 border dark:border-gray-600 rounded-md hover:bg-gray-100 dark:hover:bg-gray-700 cursor-pointer ${state.present.selection?.type === 'prompt' && state.present.selection.name === prompt.name ? 'bg-indigo-100 dark:bg-indigo-900 border-indigo-500 dark:border-indigo-500' : 'bg-white dark:bg-gray-700/50'}`}>
                            <div onClick={() => dispatch({type: "select_prompt", name: prompt.name})}> {/* Select on click */} 
                               <p className="font-medium text-sm text-gray-700 dark:text-gray-200 pr-10">{prompt.name}</p>
                            </div>
                            <div className="absolute top-1/2 right-1 transform -translate-y-1/2 flex items-center space-x-1 opacity-0 group-hover:opacity-100 transition-opacity">
                                <button
                                    onClick={(e) => {
                                        e.stopPropagation(); 
                                        handleOpenConfigModal('prompt', prompt.name);
                                    }}
                                    className="p-1 text-gray-500 hover:text-indigo-600 dark:hover:text-indigo-400 rounded-full hover:bg-gray-200 dark:hover:bg-gray-600 transition-colors"
                                    title={`Configure variable ${prompt.name}`}
                                >
                                    <Settings2Icon size={14} />
                                </button>
                                <button
                                    onClick={(e) => {
                                        e.stopPropagation(); 
                                        handleDeletePrompt(prompt.name);
                                    }}
                                    className="p-1 text-gray-500 hover:text-red-500 dark:hover:text-red-400 rounded-full hover:bg-gray-200 dark:hover:bg-gray-600 transition-colors"
                                    title={`Delete variable ${prompt.name}`}
                                >
                                    <Trash2Icon size={14} />
                                </button>
                            </div>
                        </div>
                    ))}
                </div>
            </div>
        </div>
    );

    return <div className="flex flex-col h-full w-full bg-gray-100 dark:bg-gray-900">
        <TopBar />

        <div className="grow flex overflow-hidden">
            {viewMode === 'run' && (
                <div className="w-full h-full overflow-y-auto p-1 md:p-4 bg-white dark:bg-gray-800 rounded-lg shadow-sm">
                    <ChatApp
                        key={'run_mode_' + state.present.chatKey + '_' + state.present.workflow._id}
                        projectId={state.present.workflow.projectId}
                        workflow={state.present.workflow}
                        messageSubscriber={updateChatMessages}
                        mcpServerUrls={mcpServerUrls}
                        toolWebhookUrl={toolWebhookUrl}
                        isInitialState={isInitialState}
                        onPanelClick={handlePlaygroundClick}
                    />
                </div>
            )}

            {viewMode === 'build' && (
                <ResizablePanelGroup direction="horizontal" className="grow flex overflow-hidden gap-0 max-h-full">
                    {/* Left Panel for Agents List */}
                    <ResizablePanel minSize={15} defaultSize={20} className="bg-white dark:bg-gray-800 border-r dark:border-gray-700 overflow-hidden flex flex-col max-h-full">
                        <div className="flex justify-between items-center mb-2 px-4 pt-4">
                            <h3 className="text-lg font-semibold text-gray-800 dark:text-gray-100">Агенты</h3>
                            <Button variant="ghost" size="sm" className="text-indigo-600 dark:text-indigo-400 border-indigo-600 dark:border-indigo-400 hover:bg-indigo-50 dark:hover:bg-indigo-900/50" onPress={() => handleAddAgent()}>+ Добавить</Button>
                        </div>
                        <div className="flex-1 overflow-y-auto px-4 pb-4 pt-2">
                            {state.present.workflow.agents.map(agent => (
                                <div 
                                    key={agent.name}
                                    className={`relative group mb-2 border dark:border-gray-600 rounded-md hover:bg-gray-100 dark:hover:bg-gray-700 cursor-pointer max-w-full
                                               ${state.present.selection?.type === 'agent' && state.present.selection.name === agent.name ? 'bg-indigo-100 dark:bg-indigo-900 border-indigo-500 dark:border-indigo-500' : 'bg-white dark:bg-gray-700/50'}
                                               ${state.present.workflow.startAgent === agent.name ? 'ring-2 ring-green-500 dark:ring-green-400' : ''}`}
                                    onClick={() => dispatch({type: "select_agent", name: agent.name})}
                                >
                                    <div className="p-3 pr-16"> {/* Added fixed right padding for actions */}
                                        <div className="flex flex-col">
                                            <p className={`font-medium text-sm truncate ${agent.disabled ? 'text-gray-400 dark:text-gray-500 line-through' : 'text-gray-700 dark:text-gray-200'}`}>
                                                {agent.name}
                                            </p>
                                            <p className="text-xs text-gray-500 dark:text-gray-400 truncate">{agent.type} model</p>
                                        </div>
                                    </div>
                                    <div className="absolute top-0 right-0 h-full flex items-center pr-2">
                                        <div className="flex items-center opacity-0 group-hover:opacity-100 transition-opacity">
                                            {/* Main agent button */}
                                            <button
                                                onClick={(e) => {
                                                    e.stopPropagation();
                                                    if (state.present.workflow.startAgent !== agent.name) {
                                                        handleSetMainAgent(agent.name);
                                                    }
                                                }}
                                                className={`p-1 rounded-full hover:bg-gray-200 dark:hover:bg-gray-600 transition-colors 
                                                            ${state.present.workflow.startAgent === agent.name ? 'text-green-500 dark:text-green-400 cursor-default' : 'text-gray-400 hover:text-green-500 dark:hover:text-green-400'}`}
                                                title={state.present.workflow.startAgent === agent.name ? "Main Agent" : "Set as Main Agent"}
                                            >
                                                <RocketIcon size={14} />
                                            </button>
                                            {/* Configure button */}
                                            <button
                                                onClick={(e) => {
                                                    e.stopPropagation(); 
                                                    handleOpenConfigModal('agent', agent.name);
                                                }}
                                                className="p-1 text-gray-500 hover:text-indigo-600 dark:hover:text-indigo-400 rounded-full hover:bg-gray-200 dark:hover:bg-gray-600 transition-colors"
                                            >
                                                <Settings2Icon size={14} />
                                            </button>
                                            {/* Delete button */}
                                            <button
                                                onClick={(e) => {
                                                    e.stopPropagation(); 
                                                    if (window.confirm(`Are you sure you want to delete the agent "${agent.name}"?`)) {
                                                        handleDeleteAgent(agent.name);
                                                    }
                                                }}
                                                className="p-1 text-gray-500 hover:text-red-500 dark:hover:text-red-400 rounded-full hover:bg-gray-200 dark:hover:bg-gray-600 transition-colors"
                                            >
                                                <Trash2Icon size={14} />
                                            </button>
                                        </div>
                                    </div>
                                </div>
                            ))}
                        </div>
                    </ResizablePanel>
                    <ResizableHandle className="w-[3px] bg-gray-200 dark:bg-gray-700 hover:bg-indigo-500 dark:hover:bg-indigo-600 transition-colors" />
                    {/* Central Configuration Panel - Now ONLY Copilot */}
                    <ResizablePanel minSize={30} defaultSize={55} className="overflow-y-auto p-1 md:p-0 bg-white dark:bg-gray-800 flex flex-col max-h-full">

>>>>>>> d64f6531
                        <Copilot
                            ref={copilotRef}
                            projectId={state.present.workflow.projectId}
                            workflow={state.present.workflow}
                            dispatch={dispatch}
                            chatContext={ // Pass selection to Copilot for context
                                state.present.selection ? {
                                    type: state.present.selection.type,
                                    name: state.present.selection.name
                                } : chatMessages.length > 0 && !state.present.selection ? { // If no direct selection, but chat has messages, pass chat context
                                    type: 'chat',
                                    messages: chatMessages
                                } : undefined
                            }

                            isInitialState={isInitialState}
                            dataSources={dataSources}

                        />
                        {/* Configuration components (AgentConfig, ToolConfig, PromptConfig) are now removed from here */}
                        {/* They will be rendered in a modal */}
                    </ResizablePanel>
                    <ResizableHandle className="w-[3px] bg-gray-200 dark:bg-gray-700 hover:bg-indigo-500 dark:hover:bg-indigo-600 transition-colors" />
                    {/* Right Sidebar for Tools, Knowledge, Variables */}
                    <ResizablePanel minSize={15} defaultSize={25} className="max-h-full">
                        <BuildRightSidebar />
                    </ResizablePanel>
                </ResizablePanelGroup>
            )}
        </div>

        {/* MODAL for Configuration */}
        {configModalOpen && configModalEntityType && configModalEntityName && (
            <div className="fixed inset-0 bg-gray-800 bg-opacity-75 flex items-center justify-center z-50 p-4">
                <div className="bg-white dark:bg-gray-800 rounded-lg shadow-xl w-full max-w-2xl max-h-[90vh] flex flex-col">
                    <div className="flex justify-between items-center p-4 border-b dark:border-gray-700">
                        <h3 className="text-xl font-semibold text-gray-800 dark:text-gray-100">
                            Configure {configModalEntityType.charAt(0).toUpperCase() + configModalEntityType.slice(1)}: <span className="text-indigo-600 dark:text-indigo-400">{configModalEntityName}</span>
                        </h3>
                        <Button variant="ghost" size="sm" onPress={handleCloseConfigModal} className="text-gray-500 hover:text-gray-700 dark:hover:text-gray-300">
                            <XIcon size={20} />
                        </Button>
                    </div>
                    <div className="p-6 overflow-y-auto grow">
                        {configModalEntityType === 'agent' && state.present.workflow.agents.find(a => a.name === configModalEntityName) && (
                            <AgentConfig
                                key={`modal_agent_${configModalEntityName}`}
                                projectId={state.present.workflow.projectId}
                                workflow={state.present.workflow}
                                agent={state.present.workflow.agents.find(a => a.name === configModalEntityName)!}
                                usedAgentNames={new Set(state.present.workflow.agents.filter(a => a.name !== configModalEntityName).map(a => a.name))}
                                agents={state.present.workflow.agents}
                                tools={state.present.workflow.tools}
                                prompts={state.present.workflow.prompts}
                                dataSources={dataSources}
                                handleUpdate={(agentUpdate) => {
                                    const currentName = configModalEntityName!;
                                    handleUpdateAgent(currentName, agentUpdate);
                                    if (agentUpdate.name && agentUpdate.name !== currentName) {
                                        handleCloseConfigModal();
                                    }
                                }}
                                handleClose={handleCloseConfigModal}
                                useRag={useRag}
                                triggerCopilotChat={triggerCopilotChat}
                            />
                        )}
                        {configModalEntityType === 'tool' && state.present.workflow.tools.find(t => t.name === configModalEntityName) && (
                            <ToolConfig
                                key={`modal_tool_${configModalEntityName}`}
                                tool={state.present.workflow.tools.find(t => t.name === configModalEntityName)!}
                                usedToolNames={new Set(state.present.workflow.tools.filter(t => t.name !== configModalEntityName).map(t => t.name))}
                                handleUpdate={(toolUpdate) => {
                                    const currentName = configModalEntityName!;
                                    handleUpdateTool(currentName, toolUpdate);
                                    if (toolUpdate.name && toolUpdate.name !== currentName) {
                                        handleCloseConfigModal();
                                    }
                                }}
                                handleClose={handleCloseConfigModal}
                            />
                        )}
                        {configModalEntityType === 'prompt' && state.present.workflow.prompts.find(p => p.name === configModalEntityName) && (
                            <PromptConfig
                                key={`modal_prompt_${configModalEntityName}`}
                                prompt={state.present.workflow.prompts.find(p => p.name === configModalEntityName)!}
                                agents={state.present.workflow.agents}
                                tools={state.present.workflow.tools}
                                prompts={state.present.workflow.prompts}
                                usedPromptNames={new Set(state.present.workflow.prompts.filter(p => p.name !== configModalEntityName).map(p => p.name))}
                                handleUpdate={(promptUpdate) => {
                                    const currentName = configModalEntityName!;
                                    handleUpdatePrompt(currentName, promptUpdate);
                                    if (promptUpdate.name && promptUpdate.name !== currentName) {
                                        handleCloseConfigModal();
                                    }
                                }}
                                handleClose={handleCloseConfigModal}
                            />
                        )}
                    </div>
                </div>
            </div>
        )}

        {/* Other Modals and Product Tour */}
        {USE_PRODUCT_TOUR && showTour && (
            <ProductTour
                projectId={state.present.workflow.projectId}
                onComplete={() => setShowTour(false)}
            />
        )}
    </div>;
}<|MERGE_RESOLUTION|>--- conflicted
+++ resolved
@@ -29,10 +29,7 @@
 import { BackIcon, HamburgerIcon, WorkflowIcon } from "../../../lib/components/icons";
 import { CopyIcon, ImportIcon, Layers2Icon, RadioIcon, RedoIcon, ServerIcon, Sparkles, UndoIcon, RocketIcon, PenLine, AlertTriangle, Trash2Icon, Settings2Icon, XIcon } from "lucide-react";
 import { EntityList } from "./entity_list";
-<<<<<<< HEAD
-=======
-// import { McpImportTools } from "./mcp_imports";
->>>>>>> d64f6531
+
 import { ProductTour } from "@/components/common/product-tour";
 
 enablePatches();
@@ -913,87 +910,7 @@
                  )}
             </div>
         </div>
-<<<<<<< HEAD
-        <ResizablePanelGroup direction="horizontal" className="grow flex overflow-auto gap-1">
-            <ResizablePanel minSize={10} defaultSize={PANEL_RATIOS.entityList}>
-                <EntityList
-                    agents={state.present.workflow.agents}
-                    tools={state.present.workflow.tools}
-                    prompts={state.present.workflow.prompts}
-                    selectedEntity={state.present.selection}
-                    startAgentName={state.present.workflow.startAgent}
-                    onSelectAgent={handleSelectAgent}
-                    onSelectTool={handleSelectTool}
-                    onSelectPrompt={handleSelectPrompt}
-                    onAddAgent={handleAddAgent}
-                    onAddTool={handleAddTool}
-                    onAddPrompt={handleAddPrompt}
-                    onToggleAgent={handleToggleAgent}
-                    onSetMainAgent={handleSetMainAgent}
-                    onDeleteAgent={handleDeleteAgent}
-                    onDeleteTool={handleDeleteTool}
-                    onDeletePrompt={handleDeletePrompt}
-                />
-            </ResizablePanel>
-            <ResizableHandle className="w-[3px] bg-transparent" />
-            <ResizablePanel
-                minSize={20}
-                defaultSize={showCopilot ? PANEL_RATIOS.chatApp : PANEL_RATIOS.chatApp + PANEL_RATIOS.copilot}
-                className="overflow-auto"
-            >
-                <ChatApp
-                    key={'' + state.present.chatKey}
-                    hidden={state.present.selection !== null}
-                    projectId={state.present.workflow.projectId}
-                    workflow={state.present.workflow}
-                    messageSubscriber={updateChatMessages}
-                    mcpServerUrls={mcpServerUrls}
-                    toolWebhookUrl={toolWebhookUrl}
-                    isInitialState={isInitialState}
-                    onPanelClick={handlePlaygroundClick}
-                />
-                {state.present.selection?.type === "agent" && <AgentConfig
-                    key={state.present.selection.name}
-                    projectId={state.present.workflow.projectId}
-                    workflow={state.present.workflow}
-                    agent={state.present.workflow.agents.find((agent) => agent.name === state.present.selection!.name)!}
-                    usedAgentNames={new Set(state.present.workflow.agents.filter((agent) => agent.name !== state.present.selection!.name).map((agent) => agent.name))}
-                    agents={state.present.workflow.agents}
-                    tools={state.present.workflow.tools}
-                    prompts={state.present.workflow.prompts}
-                    dataSources={dataSources}
-                    handleUpdate={handleUpdateAgent.bind(null, state.present.selection.name)}
-                    handleClose={handleUnselectAgent}
-                    useRag={useRag}
-                    triggerCopilotChat={triggerCopilotChat}
-                />}
-                {state.present.selection?.type === "tool" && <ToolConfig
-                    key={state.present.selection.name}
-                    tool={state.present.workflow.tools.find((tool) => tool.name === state.present.selection!.name)!}
-                    usedToolNames={new Set(state.present.workflow.tools.filter((tool) => tool.name !== state.present.selection!.name).map((tool) => tool.name))}
-                    handleUpdate={handleUpdateTool.bind(null, state.present.selection.name)}
-                    handleClose={handleUnselectTool}
-                />}
-                {state.present.selection?.type === "prompt" && <PromptConfig
-                    key={state.present.selection.name}
-                    prompt={state.present.workflow.prompts.find((prompt) => prompt.name === state.present.selection!.name)!}
-                    agents={state.present.workflow.agents}
-                    tools={state.present.workflow.tools}
-                    prompts={state.present.workflow.prompts}
-                    usedPromptNames={new Set(state.present.workflow.prompts.filter((prompt) => prompt.name !== state.present.selection!.name).map((prompt) => prompt.name))}
-                    handleUpdate={handleUpdatePrompt.bind(null, state.present.selection.name)}
-                    handleClose={handleUnselectPrompt}
-                />}
-            </ResizablePanel>
-            {showCopilot && (
-                <>
-                    <ResizableHandle className="w-[3px] bg-transparent" />
-                    <ResizablePanel
-                        minSize={10}
-                        defaultSize={PANEL_RATIOS.copilot}
-                        onResize={(size) => setCopilotWidth(size)}
-                    >
-=======
+
 
     );
 
@@ -1191,7 +1108,6 @@
                     {/* Central Configuration Panel - Now ONLY Copilot */}
                     <ResizablePanel minSize={30} defaultSize={55} className="overflow-y-auto p-1 md:p-0 bg-white dark:bg-gray-800 flex flex-col max-h-full">
 
->>>>>>> d64f6531
                         <Copilot
                             ref={copilotRef}
                             projectId={state.present.workflow.projectId}
