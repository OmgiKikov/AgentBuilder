--- conflicted
+++ resolved
@@ -296,11 +296,7 @@
                                 parameters: {
                                     type: 'object',
                                     properties: {},
-<<<<<<< HEAD
-                                    required: []
-=======
                                     required: [],
->>>>>>> 3d47519d
                                 },
                                 mockTool: true,
                                 autoSubmitMockedResponse: true,
@@ -936,96 +932,6 @@
                  )}
             </div>
         </div>
-<<<<<<< HEAD
-        <ResizablePanelGroup direction="horizontal" className="grow flex overflow-auto gap-1">
-            <ResizablePanel minSize={10} defaultSize={PANEL_RATIOS.entityList}>
-                <div className="flex flex-col h-full">
-                    <EntityList
-                        agents={state.present.workflow.agents}
-                        tools={state.present.workflow.tools}
-                        prompts={state.present.workflow.prompts}
-                        selectedEntity={state.present.selection}
-                        startAgentName={state.present.workflow.startAgent}
-                        onSelectAgent={handleSelectAgent}
-                        onSelectTool={handleSelectTool}
-                        onSelectPrompt={handleSelectPrompt}
-                        onAddAgent={handleAddAgent}
-                        onAddTool={handleAddTool}
-                        onAddPrompt={handleAddPrompt}
-                        onToggleAgent={handleToggleAgent}
-                        onSetMainAgent={handleSetMainAgent}
-                        onDeleteAgent={handleDeleteAgent}
-                        onDeleteTool={handleDeleteTool}
-                        onDeletePrompt={handleDeletePrompt}
-                        projectId={state.present.workflow.projectId}
-                    />
-                </div>
-            </ResizablePanel>
-            <ResizableHandle className="w-[3px] bg-transparent" />
-            <ResizablePanel
-                minSize={20}
-                defaultSize={showCopilot ? PANEL_RATIOS.chatApp : PANEL_RATIOS.chatApp + PANEL_RATIOS.copilot}
-                className="overflow-auto"
-            >
-                <ChatApp
-                    key={'' + state.present.chatKey}
-                    hidden={state.present.selection !== null}
-                    projectId={state.present.workflow.projectId}
-                    workflow={state.present.workflow}
-                    messageSubscriber={updateChatMessages}
-                    mcpServerUrls={mcpServerUrls}
-                    toolWebhookUrl={toolWebhookUrl}
-                    isInitialState={isInitialState}
-                    onPanelClick={handlePlaygroundClick}
-                />
-                {state.present.selection?.type === "agent" && <AgentConfig
-                    key={state.present.selection.name}
-                    projectId={state.present.workflow.projectId}
-                    workflow={state.present.workflow}
-                    agent={state.present.workflow.agents.find((agent) => agent.name === state.present.selection!.name)!}
-                    usedAgentNames={new Set(state.present.workflow.agents.filter((agent) => agent.name !== state.present.selection!.name).map((agent) => agent.name))}
-                    agents={state.present.workflow.agents}
-                    tools={state.present.workflow.tools}
-                    prompts={state.present.workflow.prompts}
-                    dataSources={dataSources}
-                    handleUpdate={handleUpdateAgent.bind(null, state.present.selection.name)}
-                    handleClose={handleUnselectAgent}
-                    useRag={useRag}
-                    triggerCopilotChat={triggerCopilotChat}
-                />}
-                {state.present.selection?.type === "tool" && (() => {
-                    const selectedTool = state.present.workflow.tools.find(
-                        (tool) => tool.name === state.present.selection!.name
-                    );
-                    return <ToolConfig
-                        key={state.present.selection.name}
-                        tool={selectedTool!}
-                        usedToolNames={new Set(state.present.workflow.tools.filter((tool) => tool.name !== state.present.selection!.name).map((tool) => tool.name))}
-                        handleUpdate={handleUpdateTool.bind(null, state.present.selection.name)}
-                        handleClose={handleUnselectTool}
-                    />;
-                })()}
-                {state.present.selection?.type === "prompt" && <PromptConfig
-                    key={state.present.selection.name}
-                    prompt={state.present.workflow.prompts.find((prompt) => prompt.name === state.present.selection!.name)!}
-                    agents={state.present.workflow.agents}
-                    tools={state.present.workflow.tools}
-                    prompts={state.present.workflow.prompts}
-                    usedPromptNames={new Set(state.present.workflow.prompts.filter((prompt) => prompt.name !== state.present.selection!.name).map((prompt) => prompt.name))}
-                    handleUpdate={handleUpdatePrompt.bind(null, state.present.selection.name)}
-                    handleClose={handleUnselectPrompt}
-                />}
-            </ResizablePanel>
-            {showCopilot && (
-                <>
-                    <ResizableHandle className="w-[3px] bg-transparent" />
-                    <ResizablePanel
-                        minSize={10}
-                        defaultSize={PANEL_RATIOS.copilot}
-                        onResize={(size) => setCopilotWidth(size)}
-                    >
-=======
-
 
     );
 
@@ -1223,7 +1129,6 @@
                     {/* Central Configuration Panel - Now ONLY Copilot */}
                     <ResizablePanel minSize={30} defaultSize={55} className="overflow-y-auto p-1 md:p-0 bg-white dark:bg-gray-800 flex flex-col max-h-full">
 
->>>>>>> 3d47519d
                         <Copilot
                             ref={copilotRef}
                             projectId={state.present.workflow.projectId}
