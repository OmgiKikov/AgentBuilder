--- conflicted
+++ resolved
@@ -136,20 +136,9 @@
 } | {
     type: "restore_state";
     state: StateItem;
-<<<<<<< HEAD
-
-} | {
-    type: "import_mcp_tools";
-    tools: z.infer<typeof WorkflowTool>[];
-} | {
-    type: "remove_mcp_server_tools";
-    serverName: string;
-
-=======
 } | {
     type: "reorder_agents";
     agents: z.infer<typeof WorkflowAgent>[];
->>>>>>> c508ae14
 };
 
 function reducer(state: State, action: Action): State {
