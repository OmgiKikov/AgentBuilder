--- conflicted
+++ resolved
@@ -549,7 +549,7 @@
         </div>
       </div>
 
-<<<<<<< HEAD
+
       <div className="grid grid-cols-1 md:grid-cols-2 lg:grid-cols-3 gap-6">
         {filteredServers.map((server) => (
           <ServerCard
@@ -567,34 +567,8 @@
           />
         ))}
       </div>
-=======
-      {loading ? (
-        <div className="text-center py-8">
-          <div className="animate-spin rounded-full h-8 w-8 border-b-2 border-gray-800 dark:border-gray-200 mx-auto"></div>
-          <p className="mt-4 text-sm text-gray-600 dark:text-gray-400">Загрузка инструментов...</p>
-        </div>
-      ) : error ? (
-        <div className="text-center py-8 text-red-500 dark:text-red-400">{error}</div>
-      ) : (
-        <div className="grid grid-cols-1 md:grid-cols-2 lg:grid-cols-3 gap-6">
-          {filteredServers.map((server) => (
-            <ServerCard
-              key={server.instanceId}
-              server={server}
-              onToggle={() => handleToggleTool(server)}
-              onManageTools={() => setSelectedServer(server)}
-              onSync={() => handleSyncServer(server)}
-              onAuth={() => handleAuthenticate(server)}
-              isToggling={togglingServers.has(server.name)}
-              isSyncing={syncingServers.has(server.name)}
-              operation={serverOperations.get(server.name)}
-              error={toggleError?.serverId === server.name ? toggleError : undefined}
-              showAuth={true}
-            />
-          ))}
-        </div>
-      )}
->>>>>>> d8b16c01
+
+        
 
       <ToolManagementPanel
         server={selectedServer}
