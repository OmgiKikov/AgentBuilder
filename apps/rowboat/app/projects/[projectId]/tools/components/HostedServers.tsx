--- conflicted
+++ resolved
@@ -181,18 +181,11 @@
   const handleToggleTool = async (server: McpServerType) => {
     try {
       const serverKey = server.name;
-<<<<<<< HEAD
-      const newTogglingServers = new Set(togglingServers);
-      newTogglingServers.add(serverKey);
-      setTogglingServers(newTogglingServers);
-      
-=======
       setTogglingServers(prev => {
         const next = new Set(prev);
         next.add(serverKey);
         return next;
       });
->>>>>>> c508ae14
       setToggleError(null);
 
       const isCurrentlyEnabled = enabledServers.has(serverKey);
@@ -410,18 +403,11 @@
     if (!projectId || !isServerEligible(server)) return;
 
     try {
-<<<<<<< HEAD
-      const newSyncingServers = new Set(syncingServers);
-      newSyncingServers.add(server.name);
-      setSyncingServers(newSyncingServers);
-      
-=======
       setSyncingServers(prev => {
         const next = new Set(prev);
         next.add(server.name);
         return next;
       });
->>>>>>> c508ae14
       const enrichedTools = await fetchMcpToolsForServer(projectId, server.name);
       
       setServers(prevServers => {
@@ -499,35 +485,6 @@
       </div>
 
       <div className="flex flex-col gap-6">
-<<<<<<< HEAD
-        <div className="flex gap-2 border-b border-gray-200 dark:border-gray-700">
-          {[
-            { id: 'all', label: 'Все' },
-            { id: 'popular', label: 'Популярные' },
-            { id: 'available', label: 'Больше' },
-            { id: 'coming-soon', label: 'Скоро' }
-          ].map((filter) => (
-            <button
-              key={filter.id}
-              onClick={() => setActiveFilter(filter.id as FilterType)}
-              className={clsx(
-                'px-4 py-2 text-sm font-medium transition-colors relative',
-                activeFilter === filter.id
-                  ? 'text-blue-600 dark:text-blue-400'
-                  : 'text-gray-600 dark:text-gray-400 hover:text-gray-800 dark:hover:text-gray-200',
-                'focus:outline-none focus-visible:ring-2 focus-visible:ring-blue-500 dark:focus-visible:ring-blue-400 rounded'
-              )}
-            >
-              {filter.label}
-              {activeFilter === filter.id && (
-                <div className="absolute bottom-0 left-0 right-0 h-0.5 bg-blue-600 dark:bg-blue-400" />
-              )}
-            </button>
-          ))}
-        </div>
-
-=======
->>>>>>> c508ae14
         <div className="flex items-center justify-between gap-4">
           <div className="relative flex-1">
             <div className="absolute inset-y-0 left-2 flex items-center pointer-events-none">
