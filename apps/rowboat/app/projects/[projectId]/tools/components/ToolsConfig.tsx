--- conflicted
+++ resolved
@@ -23,11 +23,7 @@
         className="w-full"
         fullWidth
       >
-<<<<<<< HEAD
-        <Tab key="hosted" title="MCP серверы">
-=======
         <Tab key="hosted" title="Tools Library">
->>>>>>> c508ae14
           <div className="mt-4 p-6">
             <HostedServers />
           </div>
