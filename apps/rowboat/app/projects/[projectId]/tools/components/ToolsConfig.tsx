--- conflicted
+++ resolved
@@ -19,37 +19,21 @@
       <Tabs 
         selectedKey={activeTab}
         onSelectionChange={handleTabChange}
-<<<<<<< HEAD
-        aria-label="Tool configuration options"
-        className="w-full"
-        fullWidth
-      >
-        <Tab key="hosted" title="Hosted MCP Servers">
-=======
         aria-label="Настройки инструментов"
         className="w-full"
         fullWidth
       >
         <Tab key="hosted" title="MCP серверы">
->>>>>>> b970b31d
           <div className="mt-4 p-6">
             <HostedServers />
           </div>
         </Tab>
-<<<<<<< HEAD
-        <Tab key="custom" title="Custom MCP Servers">
-=======
         <Tab key="custom" title="Собственные MCP серверы">
->>>>>>> b970b31d
           <div className="mt-4 p-6">
             <CustomServers />
           </div>
         </Tab>
-<<<<<<< HEAD
-        <Tab key="webhook" title="Webhook">
-=======
         <Tab key="webhook" title="Webhook инструменты">
->>>>>>> b970b31d
           <div className="mt-4 p-6">
             <WebhookConfig />
           </div>
