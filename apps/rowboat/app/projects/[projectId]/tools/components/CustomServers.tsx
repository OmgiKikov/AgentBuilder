--- conflicted
+++ resolved
@@ -66,17 +66,11 @@
   const handleToggleServer = async (server: McpServerType) => {
     try {
       const serverKey = server.name;
-<<<<<<< HEAD
-      const newTogglingServers = new Set(togglingServers);
-      newTogglingServers.add(serverKey);
-      setTogglingServers(newTogglingServers);
-=======
       setTogglingServers(prev => {
         const next = new Set(prev);
         next.add(serverKey);
         return next;
       });
->>>>>>> c508ae14
       
       setServerOperations(prev => {
         const next = new Map(prev);
@@ -119,18 +113,11 @@
     if (!projectId || !server.isActive) return;
 
     try {
-<<<<<<< HEAD
-      const newSyncingServers = new Set(syncingServers);
-      newSyncingServers.add(server.name);
-      setSyncingServers(newSyncingServers);
-      
-=======
       setSyncingServers(prev => {
         const next = new Set(prev);
         next.add(server.name);
         return next;
       });
->>>>>>> c508ae14
       const enrichedTools = await fetchMcpToolsForServer(projectId, server.name);
       
       const updatedAvailableTools = enrichedTools.map(tool => ({
