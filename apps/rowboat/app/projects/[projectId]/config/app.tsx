--- conflicted
+++ resolved
@@ -107,278 +107,7 @@
     </Section>;
 }
 
-<<<<<<< HEAD
-function McpServersSection({
-    projectId,
-}: {
-    projectId: string;
-}) {
-    const [servers, setServers] = useState<Array<{ name: string; url: string }>>([]);
-    const [originalServers, setOriginalServers] = useState<Array<{ name: string; url: string }>>([]);
-    const [loading, setLoading] = useState(true);
-    const [saving, setSaving] = useState(false);
-    const [message, setMessage] = useState<{ type: 'success' | 'error', text: string } | null>(null);
-    const { isOpen, onOpen, onClose } = useDisclosure();
-    const [newServer, setNewServer] = useState({ name: '', url: '' });
-    const [validationErrors, setValidationErrors] = useState<{
-        name?: string;
-        url?: string;
-    }>({});
-
-    // Load initial servers
-    useEffect(() => {
-        setLoading(true);
-        getProjectConfig(projectId).then((project) => {
-            const initialServers = project.mcpServers || [];
-            setServers(JSON.parse(JSON.stringify(initialServers))); // Deep copy
-            setOriginalServers(JSON.parse(JSON.stringify(initialServers))); // Deep copy
-            setLoading(false);
-        });
-    }, [projectId]);
-
-    // Check if there are unsaved changes by comparing the arrays
-    const hasChanges = useMemo(() => {
-        if (servers.length !== originalServers.length) return true;
-        return servers.some((server, index) => {
-            return server.name !== originalServers[index]?.name || 
-                   server.url !== originalServers[index]?.url;
-        });
-    }, [servers, originalServers]);
-
-    const handleAddServer = () => {
-        setNewServer({ name: '', url: '' });
-        setValidationErrors({});
-        onOpen();
-    };
-
-    const handleRemoveServer = (index: number) => {
-        setServers(servers.filter((_, i) => i !== index));
-    };
-
-    const handleCreateServer = () => {
-        // Clear previous validation errors
-        setValidationErrors({});
-        
-        const errors: typeof validationErrors = {};
-
-        // Validate name uniqueness
-        if (!newServer.name.trim()) {
-            errors.name = 'Server name is required';
-        } else if (servers.some(s => s.name === newServer.name)) {
-            errors.name = 'Server name must be unique';
-        }
-
-        // Validate URL
-        if (!newServer.url.trim()) {
-            errors.url = 'Server URL is required';
-        } else {
-            try {
-                new URL(newServer.url);
-            } catch {
-                errors.url = 'Invalid URL format';
-            }
-        }
-
-        if (Object.keys(errors).length > 0) {
-            setValidationErrors(errors);
-            return;
-        }
-
-        setServers([...servers, newServer]);
-        onClose();
-    };
-
-    const handleSave = async () => {
-        setSaving(true);
-        try {
-            // Преобразуем серверы в формат, требуемый API
-            const formattedServers = servers.map(server => ({
-                id: server.name,
-                name: server.name,
-                description: server.url, // Используем URL как описание
-                tools: [], // Пустой массив инструментов
-                availableTools: [],
-                isActive: true,
-                isReady: true,
-                authNeeded: false,
-                isAuthenticated: true,
-                requiresAuth: false,
-                serverUrl: server.url,
-                instanceId: server.name, // Используем имя как instanceId
-                serverName: server.name
-            }));
-            
-            await updateMcpServers(projectId, formattedServers);
-            setOriginalServers(JSON.parse(JSON.stringify(servers))); // Update original servers after successful save
-            setMessage({ type: 'success', text: 'Servers updated successfully' });
-            setTimeout(() => setMessage(null), 3000);
-        } catch (error) {
-            setMessage({ type: 'error', text: 'Failed to update servers' });
-        }
-        setSaving(false);
-    };
-
-    return <Section title="MCP servers">
-        <div className="space-y-4">
-            <div className="flex justify-between items-center">
-                <p className="text-sm text-muted-foreground">
-                    MCP серверы используются для выполнения MCP инструментов.
-                </p>
-                <Button
-                    size="sm"
-                    variant="flat"
-                    startContent={<PlusIcon className="w-4 h-4" />}
-                    onPress={handleAddServer}
-                >
-                    Добавить сервер
-                </Button>
-            </div>
-
-            {loading ? (
-                <Spinner size="sm" />
-            ) : (
-                <>
-                    <div className="space-y-3">
-                        {servers.map((server, index) => (
-                            <div key={index} className="flex gap-3 items-center p-3 border border-border rounded-md">
-                                <div className="flex-1">
-                                    <div className="font-medium">{server.name}</div>
-                                    <div className="text-sm text-muted-foreground">{server.url}</div>
-                                </div>
-                                <Button
-                                    size="sm"
-                                    color="danger"
-                                    variant="light"
-                                    onPress={() => handleRemoveServer(index)}
-                                >
-                                    Удалить
-                                </Button>
-                            </div>
-                        ))}
-                        {servers.length === 0 && (
-                            <div className="text-center text-muted-foreground p-4">
-                                Нет настроенных серверов
-                            </div>
-                        )}
-                    </div>
-
-                    {hasChanges && (
-                        <div className="flex justify-end">
-                            <Button
-                                size="sm"
-                                color="primary"
-                                onPress={handleSave}
-                                isLoading={saving}
-                            >
-                                Сохранить изменения
-                            </Button>
-                        </div>
-                    )}
-
-                    {message && (
-                        <div className={`text-sm p-2 rounded-md ${
-                            message.type === 'success' ? 'bg-green-50 text-green-500' : 'bg-red-50 text-red-500'
-                        }`}>
-                            {message.text}
-                        </div>
-                    )}
-                </>
-            )}
-
-            <Modal isOpen={isOpen} onClose={onClose}>
-                <ModalContent>
-                    <ModalHeader>Добавить MCP сервер</ModalHeader>
-                    <ModalBody>
-                        <div className="flex flex-col gap-4">
-                            <Input
-                                label="Имя сервера"
-                                placeholder="Введите имя сервера"
-                                value={newServer.name}
-                                onChange={(e) => {
-                                    setNewServer({ ...newServer, name: e.target.value });
-                                    // Clear name error when user types
-                                    if (validationErrors.name) {
-                                        setValidationErrors(prev => ({
-                                            ...prev,
-                                            name: undefined
-                                        }));
-                                    }
-                                }}
-                                errorMessage={validationErrors.name}
-                                isInvalid={!!validationErrors.name}
-                                isRequired
-                            />
-                            <Input
-                                label="URL SSE"
-                                placeholder="https://localhost:8000/sse"
-                                value={newServer.url}
-                                onChange={(e) => {
-                                    setNewServer({ ...newServer, url: e.target.value });
-                                    // Clear URL error when user types
-                                    if (validationErrors.url) {
-                                        setValidationErrors(prev => ({
-                                            ...prev,
-                                            url: undefined
-                                        }));
-                                    }
-                                }}
-                                errorMessage={validationErrors.url}
-                                isInvalid={!!validationErrors.url}
-                                isRequired
-                            />
-                        </div>
-                    </ModalBody>
-                    <ModalFooter>
-                        <Button variant="light" onPress={onClose}>
-                            Отмена
-                        </Button>
-                        <Button
-                            color="primary"
-                            onPress={handleCreateServer}
-                            isDisabled={!newServer.name || !newServer.url}
-                        >
-                            Добавить сервер
-                        </Button>
-                    </ModalFooter>
-                </ModalContent>
-            </Modal>
-        </div>
-    </Section>;
-}
-
-function ApiKeyDisplay({ apiKey }: { apiKey: string }) {
-    const [isVisible, setIsVisible] = useState(false);
-
-    const formattedKey = isVisible ? apiKey : `${apiKey.slice(0, 2)}${'•'.repeat(5)}${apiKey.slice(-2)}`;
-
-    return (
-        <div className="flex flex-col gap-1">
-            <div className="text-sm font-mono break-all">{formattedKey}</div>
-            <div className="flex flex-row gap-2 items-center">
-                <button
-                    onClick={() => setIsVisible(!isVisible)}
-                    className="text-gray-300 hover:text-gray-700"
-                >
-                    {isVisible ? (
-                        <EyeOffIcon className="w-4 h-4" />
-                    ) : (
-                        <EyeIcon className="w-4 h-4" />
-                    )}
-                </button>
-                <CopyButton
-                    onCopy={() => {
-                        navigator.clipboard.writeText(apiKey);
-                    }}
-                    label="Копировать"
-                    successLabel="Скопировано"
-                />
-            </div>
-        </div>
-    );
-}
-
-=======
->>>>>>> c508ae14
+
 export function ApiKeysSection({
     projectId,
 }: {
@@ -803,39 +532,6 @@
     const formattedKey = isVisible ? apiKey : `${apiKey.slice(0, 2)}${'•'.repeat(5)}${apiKey.slice(-2)}`;
 
     return (
-<<<<<<< HEAD
-        <Panel
-            variant="projects"
-            title={
-                <div className="font-semibold text-zinc-700 dark:text-zinc-300 flex items-center gap-2">
-                    <Settings className="w-4 h-4" />
-                    <span>Настройки</span>
-                </div>
-            }
-        >
-            <div className="flex flex-col">
-                <div className="space-y-1 pb-2">
-                    {items.map((item) => (
-                        <div
-                            key={item.id}
-                            className="group flex items-center gap-2 px-2 py-1.5 rounded-md hover:bg-zinc-50 dark:hover:bg-zinc-800"
-                        >
-                            <button
-                                className={clsx(
-                                    "flex-1 flex items-center gap-2 text-sm text-left",
-                                    selected === item.id 
-                                        ? "text-zinc-900 dark:text-zinc-100" 
-                                        : "text-zinc-600 dark:text-zinc-400"
-                                )}
-                                onClick={() => onSelect(item.id)}
-                            >
-                                {item.icon}
-                                {item.id}
-                            </button>
-                        </div>
-                    ))}
-                </div>
-=======
         <div className="flex flex-col gap-1">
             <div className="text-sm font-mono break-all">{formattedKey}</div>
             <div className="flex flex-row gap-2 items-center">
@@ -856,7 +552,6 @@
                     label="Copy"
                     successLabel="Copied"
                 />
->>>>>>> c508ae14
             </div>
         </div>
     );
@@ -871,76 +566,6 @@
     useChatWidget: boolean;
     chatWidgetHost: string;
 }) {
-<<<<<<< HEAD
-    const [selectedPage, setSelectedPage] = useState('Project');
-
-    const renderContent = () => {
-        switch (selectedPage) {
-            case 'Project':
-                return (
-                    <div className="h-full overflow-auto p-6">
-                        <Panel
-                            variant="projects"
-                            title={
-                                <div className="font-semibold text-zinc-700 dark:text-zinc-300 flex items-center gap-2">
-                                    <Settings className="w-4 h-4" />
-                                    <span>Настройки проекта</span>
-                                </div>
-                            }
-                        >
-                            <div className="space-y-6">
-                                <ProjectSection 
-                                    projectId={projectId} 
-                                    useChatWidget={useChatWidget} 
-                                    chatWidgetHost={chatWidgetHost} 
-                                />
-                            </div>
-                        </Panel>
-                    </div>
-                );
-            case 'Tools':
-                return (
-                    <div className="h-full overflow-auto p-6">
-                        <Panel
-                            variant="projects"
-                            title={
-                                <div className="font-semibold text-zinc-700 dark:text-zinc-300 flex items-center gap-2">
-                                    <Wrench className="w-4 h-4" />
-                                    <span>Настройки инструментов</span>
-                                </div>
-                            }
-                        >
-                            <div className="space-y-6">
-                                <ToolsSection projectId={projectId} />
-                            </div>
-                        </Panel>
-                    </div>
-                );
-            case 'Voice':
-                return (
-                    <div className="h-full overflow-auto p-6">
-                        <Panel
-                            variant="projects"
-                            title={
-                                <div className="font-semibold text-zinc-700 dark:text-zinc-300 flex items-center gap-2">
-                                    <Phone className="w-4 h-4" />
-                                    <span>Настройки голоса</span>
-                                </div>
-                            }
-                        >
-                            <div className="space-y-6">
-                                <VoiceSection projectId={projectId} />
-                            </div>
-                        </Panel>
-                    </div>
-                );
-            default:
-                return null;
-        }
-    };
-
-=======
->>>>>>> c508ae14
     return (
         <div className="h-full overflow-auto p-6">
             <Panel
