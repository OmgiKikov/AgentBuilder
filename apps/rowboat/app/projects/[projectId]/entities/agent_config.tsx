--- conflicted
+++ resolved
@@ -488,8 +488,7 @@
                                 />
                             </div>
 
-<<<<<<< HEAD
-=======
+
 
                             {useRag && (
                                 <div className="space-y-4">
@@ -669,7 +668,7 @@
                             )}
 
 
->>>>>>> ac3f8ada
+
                             <div className="space-y-4">
                                 <div className="flex items-center">
                                     <label className={sectionHeaderStyles}>
