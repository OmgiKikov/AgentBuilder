'use server';
import { 
    convertToCopilotWorkflow, convertToCopilotMessage, convertToCopilotApiMessage,
    convertToCopilotApiChatContext, CopilotAPIResponse, CopilotAPIRequest,
    CopilotChatContext, CopilotMessage, CopilotAssistantMessage, CopilotWorkflow,
    CopilotDataSource
} from "../lib/types/copilot_types";
import { 
    Workflow} from "../lib/types/workflow_types";
import { DataSource } from "../lib/types/datasource_types";
import { z } from 'zod';
import { zodToJsonSchema } from 'zod-to-json-schema';
import { assert } from "node:console";
import { check_query_limit } from "../lib/rate_limiting";
import { QueryLimitError, validateConfigChanges } from "../lib/client_utils";
import { projectAuthCheck } from "./project_actions";
import { redisClient } from "../lib/redis";
import crypto from 'crypto';
import { listDataSources } from './datasource_actions';

export async function getCopilotResponse(
    projectId: string,
    messages: z.infer<typeof CopilotMessage>[],
    current_workflow_config: z.infer<typeof Workflow>,
    context: z.infer<typeof CopilotChatContext> | null,
    dataSources?: z.infer<typeof DataSource>[]
): Promise<{
    message: z.infer<typeof CopilotAssistantMessage>;
    rawRequest: unknown;
    rawResponse: unknown;
}> {
    await projectAuthCheck(projectId);
    if (!await check_query_limit(projectId)) {
        throw new QueryLimitError();
    }

    // prepare request
    const request: z.infer<typeof CopilotAPIRequest> = {
        messages: messages.map(convertToCopilotApiMessage),
        workflow_schema: JSON.stringify(zodToJsonSchema(CopilotWorkflow)),
        current_workflow_config: JSON.stringify(convertToCopilotWorkflow(current_workflow_config)),
        context: context ? convertToCopilotApiChatContext(context) : null,
        dataSources: dataSources ? dataSources.map(ds => {
            console.log('Original data source:', JSON.stringify(ds));
            // First parse to validate, then ensure _id is included
            CopilotDataSource.parse(ds); // validate but don't use the result
            // Cast to any to handle the WithStringId type
            const withId = ds as any;
            const result = {
                _id: withId._id,
                name: withId.name,
                description: withId.description,
                active: withId.active,
                status: withId.status,
                error: withId.error,
                data: withId.data
            };
            console.log('Processed data source:', JSON.stringify(result));
            return result;
        }) : undefined,
    };
    console.log(`sending copilot request`, JSON.stringify(request));

    // call copilot api
    const response = await fetch(process.env.COPILOT_API_URL + '/chat', {
        method: 'POST',
        body: JSON.stringify(request),
        headers: {
            'Content-Type': 'application/json',
            'Authorization': `Bearer ${process.env.COPILOT_API_KEY || 'test'}`,
        },
    });
    if (!response.ok) {
        console.error('Failed to call copilot api', response);
        throw new Error(`Failed to call copilot api: ${response.statusText}`);
    }

    // parse and return response
    const json: z.infer<typeof CopilotAPIResponse> = await response.json();
    console.log(`received copilot response`, JSON.stringify(json));
    if ('error' in json) {
        throw new Error(`Failed to call copilot api: ${json.error}`);
    }
    // remove leading ```json and trailing ```
    const msg = convertToCopilotMessage({
        role: 'assistant',
        content: json.response.replace(/^```json\n/, '').replace(/\n```$/, ''),
    });

    // validate response schema
    assert(msg.role === 'assistant');
    if (msg.role === 'assistant') {
        const content = JSON.parse(msg.content);
        for (const part of content.response) {
            if (part.type === 'action') {
                const result = validateConfigChanges(
                    part.content.config_type,
                    part.content.config_changes,
                    part.content.name
                );
                
                if ('error' in result) {
                    part.content.error = result.error;
                } else {
                    part.content.config_changes = result.changes;
                }
            }
        }
    }

    return {
        message: msg as z.infer<typeof CopilotAssistantMessage>,
        rawRequest: request,
        rawResponse: json,
    };
}

export async function getCopilotResponseStream(
    projectId: string,
    messages: z.infer<typeof CopilotMessage>[],
    current_workflow_config: z.infer<typeof Workflow>,
    context: z.infer<typeof CopilotChatContext> | null,
    dataSources?: z.infer<typeof DataSource>[]
): Promise<{
    streamId: string;
}> {
    await projectAuthCheck(projectId);
    if (!await check_query_limit(projectId)) {
        throw new QueryLimitError();
    }

    // Получаем список data_sources для проекта
    const dataSources = await listDataSources(projectId);

    // prepare request
    const request: z.infer<typeof CopilotAPIRequest> = {
        messages: messages.map(convertToCopilotApiMessage),
        workflow_schema: JSON.stringify(zodToJsonSchema(CopilotWorkflow)),
        current_workflow_config: JSON.stringify(convertToCopilotWorkflow(current_workflow_config)),
        context: context ? convertToCopilotApiChatContext(context) : null,
<<<<<<< HEAD
        dataSources: dataSources ? dataSources.map(ds => CopilotDataSource.parse(ds)) : undefined,
=======
        data_sources: dataSources, // Добавляем data_sources в запрос
>>>>>>> ac3f8ada
    };

    // serialize the request
    const payload = JSON.stringify(request);

    // create a uuid for the stream
    const streamId = crypto.randomUUID();

    // store payload in redis
    await redisClient.set(`copilot-stream-${streamId}`, payload, {
        EX: 60 * 10, // expire in 10 minutes
    });

    return {
        streamId,
    };
}

export async function getCopilotAgentInstructions(
    projectId: string,
    messages: z.infer<typeof CopilotMessage>[],
    current_workflow_config: z.infer<typeof Workflow>,
    agentName: string,
): Promise<string> {
    await projectAuthCheck(projectId);
    if (!await check_query_limit(projectId)) {
        throw new QueryLimitError();
    }

    // Получаем список data_sources для проекта
    const dataSources = await listDataSources(projectId);

    // prepare request
    const request: z.infer<typeof CopilotAPIRequest> = {
        messages: messages.map(convertToCopilotApiMessage),
        workflow_schema: JSON.stringify(zodToJsonSchema(CopilotWorkflow)),
        current_workflow_config: JSON.stringify(convertToCopilotWorkflow(current_workflow_config)),
        context: {
            type: 'agent',
            agentName: agentName,
        },
        data_sources: dataSources, // Добавляем data_sources в запрос
    };
    console.log(`sending copilot agent instructions request`, JSON.stringify(request));

    // call copilot api
    const response = await fetch(process.env.COPILOT_API_URL + '/edit_agent_instructions', {
        method: 'POST',
        body: JSON.stringify(request),
        headers: {
            'Content-Type': 'application/json',
            'Authorization': `Bearer ${process.env.COPILOT_API_KEY || 'test'}`,
        },
    });
    if (!response.ok) {
        console.error('Failed to call copilot api', response);
        throw new Error(`Failed to call copilot api: ${response.statusText}`);
    }

    // parse and return response
    const json = await response.json();

    console.log(`received copilot agent instructions response`, JSON.stringify(json));
    let copilotResponse: z.infer<typeof CopilotAPIResponse>;
    let agent_instructions: string;
    try {
        copilotResponse = CopilotAPIResponse.parse(json);
        const content = json.response.replace(/^```json\n/, '').replace(/\n```$/, '');
        agent_instructions = JSON.parse(content).agent_instructions;

    } catch (e) {
        console.error('Failed to parse copilot response', e);
        throw new Error(`Failed to parse copilot response: ${e}`);
    }
    if ('error' in copilotResponse) {
        throw new Error(`Failed to call copilot api: ${copilotResponse.error}`);
    }

    // return response
    return agent_instructions;
}<|MERGE_RESOLUTION|>--- conflicted
+++ resolved
@@ -138,11 +138,9 @@
         workflow_schema: JSON.stringify(zodToJsonSchema(CopilotWorkflow)),
         current_workflow_config: JSON.stringify(convertToCopilotWorkflow(current_workflow_config)),
         context: context ? convertToCopilotApiChatContext(context) : null,
-<<<<<<< HEAD
+
         dataSources: dataSources ? dataSources.map(ds => CopilotDataSource.parse(ds)) : undefined,
-=======
-        data_sources: dataSources, // Добавляем data_sources в запрос
->>>>>>> ac3f8ada
+
     };
 
     // serialize the request
