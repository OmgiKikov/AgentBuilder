'use server';
import { 
    convertToCopilotWorkflow, convertToCopilotMessage, convertToCopilotApiMessage,
    convertToCopilotApiChatContext, CopilotAPIResponse, CopilotAPIRequest,
    CopilotChatContext, CopilotMessage, CopilotAssistantMessage, CopilotWorkflow,
    CopilotDataSource
} from "../lib/types/copilot_types";
import { 
    Workflow} from "../lib/types/workflow_types";
import { DataSource } from "../lib/types/datasource_types";
import { z } from 'zod';
import { zodToJsonSchema } from 'zod-to-json-schema';
import { assert } from "node:console";
import { check_query_limit } from "../lib/rate_limiting";
import { QueryLimitError, validateConfigChanges } from "../lib/client_utils";
import { projectAuthCheck } from "./project_actions";
import { redisClient } from "../lib/redis";
<<<<<<< HEAD
import { getMcpToolsFromProject, mergeMcpTools } from "./mcp_actions";
=======
import crypto from 'crypto';
import { listDataSources } from './datasource_actions';
>>>>>>> d6ad2283

export async function getCopilotResponse(
    projectId: string,
    messages: z.infer<typeof CopilotMessage>[],
    current_workflow_config: z.infer<typeof Workflow>,
    context: z.infer<typeof CopilotChatContext> | null,
    dataSources?: z.infer<typeof DataSource>[]
): Promise<{
    message: z.infer<typeof CopilotAssistantMessage>;
    rawRequest: unknown;
    rawResponse: unknown;
}> {
    await projectAuthCheck(projectId);
    if (!await check_query_limit(projectId)) {
        throw new QueryLimitError();
    }

    // Get MCP tools from project and merge with workflow tools
    const mcpTools = await getMcpToolsFromProject(projectId);
    const mergedWorkflow = {
        ...current_workflow_config,
        tools: await mergeMcpTools(current_workflow_config.tools, mcpTools)
    };

    // prepare request
    const request: z.infer<typeof CopilotAPIRequest> = {
        messages: messages.map(convertToCopilotApiMessage),
        workflow_schema: JSON.stringify(zodToJsonSchema(CopilotWorkflow)),
        current_workflow_config: JSON.stringify(convertToCopilotWorkflow(mergedWorkflow)),
        context: context ? convertToCopilotApiChatContext(context) : null,
        dataSources: dataSources ? dataSources.map(ds => {
            console.log('Original data source:', JSON.stringify(ds));
            // First parse to validate, then ensure _id is included
            CopilotDataSource.parse(ds); // validate but don't use the result
            // Cast to any to handle the WithStringId type
            const withId = ds as any;
            const result = {
                _id: withId._id,
                name: withId.name,
                description: withId.description,
                active: withId.active,
                status: withId.status,
                error: withId.error,
                data: withId.data
            };
            console.log('Processed data source:', JSON.stringify(result));
            return result;
        }) : undefined,
    };
    console.log(`sending copilot request`, JSON.stringify(request));

    // call copilot api
    const response = await fetch(process.env.COPILOT_API_URL + '/chat', {
        method: 'POST',
        body: JSON.stringify(request),
        headers: {
            'Content-Type': 'application/json',
            'Authorization': `Bearer ${process.env.COPILOT_API_KEY || 'test'}`,
        },
    });
    if (!response.ok) {
        console.error('Failed to call copilot api', response);
        throw new Error(`Failed to call copilot api: ${response.statusText}`);
    }

    // parse and return response
    const json: z.infer<typeof CopilotAPIResponse> = await response.json();
    console.log(`received copilot response`, JSON.stringify(json));
    if ('error' in json) {
        throw new Error(`Failed to call copilot api: ${json.error}`);
    }
    // remove leading ```json and trailing ```
    const msg = convertToCopilotMessage({
        role: 'assistant',
        content: json.response.replace(/^```json\n/, '').replace(/\n```$/, ''),
    });

    // validate response schema
    assert(msg.role === 'assistant');
    if (msg.role === 'assistant') {
        const content = JSON.parse(msg.content);
        for (const part of content.response) {
            if (part.type === 'action') {
                const result = validateConfigChanges(
                    part.content.config_type,
                    part.content.config_changes,
                    part.content.name
                );
                
                if ('error' in result) {
                    part.content.error = result.error;
                } else {
                    part.content.config_changes = result.changes;
                }
            }
        }
    }

    return {
        message: msg as z.infer<typeof CopilotAssistantMessage>,
        rawRequest: request,
        rawResponse: json,
    };
}

export async function getCopilotResponseStream(
    projectId: string,
    messages: z.infer<typeof CopilotMessage>[],
    current_workflow_config: z.infer<typeof Workflow>,
    context: z.infer<typeof CopilotChatContext> | null,
    dataSources?: z.infer<typeof DataSource>[]
): Promise<{
    streamId: string;
}> {
    await projectAuthCheck(projectId);
    if (!await check_query_limit(projectId)) {
        throw new QueryLimitError();
    }

<<<<<<< HEAD
    // Get MCP tools from project and merge with workflow tools
    const mcpTools = await getMcpToolsFromProject(projectId);
    const mergedWorkflow = {
        ...current_workflow_config,
        tools: await mergeMcpTools(current_workflow_config.tools, mcpTools)
    };
=======
    // Получаем список data_sources для проекта
    const projectDataSources = await listDataSources(projectId);
>>>>>>> d6ad2283

    // prepare request
    const request: z.infer<typeof CopilotAPIRequest> = {
        messages: messages.map(convertToCopilotApiMessage),
        workflow_schema: JSON.stringify(zodToJsonSchema(CopilotWorkflow)),
        current_workflow_config: JSON.stringify(convertToCopilotWorkflow(mergedWorkflow)),
        context: context ? convertToCopilotApiChatContext(context) : null,

        dataSources: dataSources ? 
            dataSources.map(ds => CopilotDataSource.parse(ds)) : 
            projectDataSources.map(ds => {
                return {
                    _id: ds._id,
                    name: ds.name,
                    description: ds.description || undefined,
                    active: ds.active,
                    status: ds.status || "pending",
                    error: ds.error,
                    data: ds.data
                };
            }),
    };

    // serialize the request
    const payload = JSON.stringify(request);

    // create a uuid for the stream
    const streamId = crypto.randomUUID();

    // store payload in redis
    await redisClient.set(`copilot-stream-${streamId}`, payload, {
        EX: 60 * 10, // expire in 10 minutes
    });

    return {
        streamId,
    };
}

export async function getCopilotAgentInstructions(
    projectId: string,
    messages: z.infer<typeof CopilotMessage>[],
    current_workflow_config: z.infer<typeof Workflow>,
    agentName: string,
): Promise<string> {
    await projectAuthCheck(projectId);
    if (!await check_query_limit(projectId)) {
        throw new QueryLimitError();
    }

<<<<<<< HEAD
    // Get MCP tools from project and merge with workflow tools
    const mcpTools = await getMcpToolsFromProject(projectId);
    const mergedWorkflow = {
        ...current_workflow_config,
        tools: await mergeMcpTools(current_workflow_config.tools, mcpTools)
    };
=======
    // Получаем список data_sources для проекта
    const projectDataSources = await listDataSources(projectId);
>>>>>>> d6ad2283

    // prepare request
    const request: z.infer<typeof CopilotAPIRequest> = {
        messages: messages.map(convertToCopilotApiMessage),
        workflow_schema: JSON.stringify(zodToJsonSchema(CopilotWorkflow)),
        current_workflow_config: JSON.stringify(convertToCopilotWorkflow(mergedWorkflow)),
        context: {
            type: 'agent',
            agentName: agentName,
        },
        dataSources: projectDataSources.map(ds => {
            // Обеспечиваем наличие всех необходимых полей
            return {
                _id: ds._id,
                name: ds.name,
                description: ds.description || undefined,
                active: ds.active,
                status: ds.status || "pending",
                error: ds.error,
                data: ds.data
            };
        }),
    };
    console.log(`sending copilot agent instructions request`, JSON.stringify(request));

    // call copilot api
    const response = await fetch(process.env.COPILOT_API_URL + '/edit_agent_instructions', {
        method: 'POST',
        body: JSON.stringify(request),
        headers: {
            'Content-Type': 'application/json',
            'Authorization': `Bearer ${process.env.COPILOT_API_KEY || 'test'}`,
        },
    });
    if (!response.ok) {
        console.error('Failed to call copilot api', response);
        throw new Error(`Failed to call copilot api: ${response.statusText}`);
    }

    // parse and return response
    const json = await response.json();

    console.log(`received copilot agent instructions response`, JSON.stringify(json));
    let copilotResponse: z.infer<typeof CopilotAPIResponse>;
    let agent_instructions: string;
    try {
        copilotResponse = CopilotAPIResponse.parse(json);
        const content = json.response.replace(/^```json\n/, '').replace(/\n```$/, '');
        agent_instructions = JSON.parse(content).agent_instructions;

    } catch (e) {
        console.error('Failed to parse copilot response', e);
        throw new Error(`Failed to parse copilot response: ${e}`);
    }
    if ('error' in copilotResponse) {
        throw new Error(`Failed to call copilot api: ${copilotResponse.error}`);
    }

    // return response
    return agent_instructions;
}<|MERGE_RESOLUTION|>--- conflicted
+++ resolved
@@ -15,12 +15,12 @@
 import { QueryLimitError, validateConfigChanges } from "../lib/client_utils";
 import { projectAuthCheck } from "./project_actions";
 import { redisClient } from "../lib/redis";
-<<<<<<< HEAD
+
 import { getMcpToolsFromProject, mergeMcpTools } from "./mcp_actions";
-=======
+
 import crypto from 'crypto';
 import { listDataSources } from './datasource_actions';
->>>>>>> d6ad2283
+
 
 export async function getCopilotResponse(
     projectId: string,
@@ -140,17 +140,17 @@
         throw new QueryLimitError();
     }
 
-<<<<<<< HEAD
+
     // Get MCP tools from project and merge with workflow tools
     const mcpTools = await getMcpToolsFromProject(projectId);
     const mergedWorkflow = {
         ...current_workflow_config,
         tools: await mergeMcpTools(current_workflow_config.tools, mcpTools)
     };
-=======
+
     // Получаем список data_sources для проекта
     const projectDataSources = await listDataSources(projectId);
->>>>>>> d6ad2283
+
 
     // prepare request
     const request: z.infer<typeof CopilotAPIRequest> = {
@@ -201,17 +201,17 @@
         throw new QueryLimitError();
     }
 
-<<<<<<< HEAD
+
     // Get MCP tools from project and merge with workflow tools
     const mcpTools = await getMcpToolsFromProject(projectId);
     const mergedWorkflow = {
         ...current_workflow_config,
         tools: await mergeMcpTools(current_workflow_config.tools, mcpTools)
     };
-=======
+
     // Получаем список data_sources для проекта
     const projectDataSources = await listDataSources(projectId);
->>>>>>> d6ad2283
+
 
     // prepare request
     const request: z.infer<typeof CopilotAPIRequest> = {
