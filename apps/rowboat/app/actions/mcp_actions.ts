"use server";
import { z } from "zod";
import { WorkflowTool } from "../lib/types/workflow_types";
import { Client } from "@modelcontextprotocol/sdk/client/index.js";
import { SSEClientTransport } from "@modelcontextprotocol/sdk/client/sse.js";
import { projectAuthCheck } from "./project_actions";
import { projectsCollection, agentWorkflowsCollection } from "../lib/mongodb";
import { Project } from "../lib/types/project_types";
import { MCPServer, McpTool, McpServerTool, convertMcpServerToolToWorkflowTool } from "../lib/types/types";
import { ObjectId } from "mongodb";

export async function fetchMcpTools(projectId: string): Promise<z.infer<typeof WorkflowTool>[]> {
    await projectAuthCheck(projectId);

    const project = await projectsCollection.findOne({
        _id: projectId,
    });

    const mcpServers = project?.mcpServers ?? [];
    const tools: z.infer<typeof WorkflowTool>[] = [];

    for (const mcpServer of mcpServers) {
        if (!mcpServer.isActive) continue;
        
        try {
            const transport = new SSEClientTransport(new URL(mcpServer.serverUrl!));

            const client = new Client(
                {
                    name: "rowboat-client",
                    version: "1.0.0"
                },
                {
                    capabilities: {
                        prompts: {},
                        resources: {},
                        tools: {}
                    }
                }
            );

            await client.connect(transport);

            // List tools
            const result = await client.listTools();

            // Validate and parse each tool
            const validTools = await Promise.all(
                result.tools.map(async (tool) => {
                    try {
                        return McpServerTool.parse(tool);
                    } catch (error) {
                        console.error(`Invalid tool response from ${mcpServer.name}:`, {
                            tool: tool.name,
                            error: error instanceof Error ? error.message : 'Unknown error'
                        });
                        return null;
                    }
                })
            );

            // Filter out invalid tools and convert valid ones
            tools.push(...validTools
                .filter((tool): tool is z.infer<typeof McpServerTool> => 
                    tool !== null && 
                    mcpServer.tools.some(t => t.id === tool.name)
                )
                .map(mcpTool => convertMcpServerToolToWorkflowTool(mcpTool, mcpServer))
            );
        } catch (e) {
            console.error(`Error fetching MCP tools from ${mcpServer.name}:`, {
                error: e instanceof Error ? e.message : 'Unknown error',
                serverUrl: mcpServer.serverUrl
            });
        }
    }

    return tools;
}

export async function fetchMcpToolsForServer(projectId: string, serverName: string): Promise<z.infer<typeof WorkflowTool>[]> {
    await projectAuthCheck(projectId);

    console.log('[Klavis API] Fetching tools for specific server:', { projectId, serverName });

    const project = await projectsCollection.findOne({
        _id: projectId,
    });

    const mcpServer = project?.mcpServers?.find(server => server.name === serverName);
    if (!mcpServer) {
        console.error('[Klavis API] Server not found:', { serverName });
        return [];
    }

    if (!mcpServer.isActive || !mcpServer.serverUrl) {
        console.log('[Klavis API] Server is not active or missing URL:', { 
            serverName,
            isActive: mcpServer.isActive,
            hasUrl: !!mcpServer.serverUrl
        });
        return [];
    }

    const tools: z.infer<typeof WorkflowTool>[] = [];

    try {
        console.log('[Klavis API] Attempting MCP connection:', {
            serverName,
            url: mcpServer.serverUrl
        });

        const transport = new SSEClientTransport(new URL(mcpServer.serverUrl));
        const client = new Client(
            {
                name: "rowboat-client",
                version: "1.0.0"
            },
            {
                capabilities: {
                    prompts: {},
                    resources: {},
                    tools: {}
                }
            }
        );

        await client.connect(transport);
        console.log('[Klavis API] MCP connection established:', { serverName });

        // List tools
        const result = await client.listTools();
        
        // Log just essential info about tools
        console.log('[Klavis API] Received tools from server:', {
            serverName,
            toolCount: result.tools.length,
            tools: result.tools.map(tool => tool.name).join(', ')
        });

        // Get all available tools from the server
        const availableToolNames = new Set(mcpServer.availableTools?.map(t => t.name) || []);

        // Validate and parse each tool
        const validTools = await Promise.all(
            result.tools.map(async (tool) => {
                try {
                    const parsedTool = McpServerTool.parse(tool);
                    return parsedTool;
                } catch (error) {
                    console.error(`Invalid tool response from ${mcpServer.name}:`, {
                        tool: tool.name,
                        error: error instanceof Error ? error.message : 'Unknown error'
                    });
                    return null;
                }
            })
        );

        // Filter out invalid tools and convert valid ones
        const convertedTools = validTools
            .filter((tool): tool is z.infer<typeof McpServerTool> => tool !== null)
            .map(mcpTool => {
                const converted = convertMcpServerToolToWorkflowTool(mcpTool, mcpServer);
                return converted;
            });

        tools.push(...convertedTools);

        // Find tools that weren't enriched
        const enrichedToolNames = new Set(convertedTools.map(t => t.name));
        const unenrichedTools = Array.from(availableToolNames).filter(name => !enrichedToolNames.has(name));

        if (unenrichedTools.length > 0) {
            console.log('[Klavis API] Tools that could not be enriched:', {
                serverName,
                unenrichedTools,
                totalAvailable: availableToolNames.size,
                totalEnriched: enrichedToolNames.size
            });
        }

        console.log('[Klavis API] Successfully fetched tools for server:', {
            serverName,
            toolCount: tools.length,
            availableToolCount: availableToolNames.size,
            tools: tools.map(t => t.name).join(', ')
        });
    } catch (e) {
        console.error(`[Klavis API] Error fetching MCP tools from ${mcpServer.name}:`, {
            error: e instanceof Error ? e.message : 'Unknown error',
            serverUrl: mcpServer.serverUrl
        });
    }

    return tools;
}

export async function updateMcpServers(projectId: string, mcpServers: z.infer<typeof Project>['mcpServers']): Promise<void> {
    await projectAuthCheck(projectId);
    await projectsCollection.updateOne({
        _id: projectId,
    }, { $set: { mcpServers } });
}

export async function listMcpServers(projectId: string): Promise<z.infer<typeof MCPServer>[]> {
    await projectAuthCheck(projectId);
    const project = await projectsCollection.findOne({
        _id: projectId,
    });
    return project?.mcpServers ?? [];
}

export async function updateToolInAllWorkflows(
    projectId: string, 
    mcpServer: z.infer<typeof MCPServer>,
    toolId: string, 
    shouldAdd: boolean
): Promise<void> {
    await projectAuthCheck(projectId);

    // 1. Get all workflows in the project
    const workflows = await agentWorkflowsCollection.find({ projectId }).toArray();
    
    // 2. For each workflow
    for (const workflow of workflows) {
        // 3. Find if the tool already exists in this workflow
        const existingTool = workflow.tools.find(t => 
            t.isMcp && 
            t.mcpServerName === mcpServer.name && 
            t.name === toolId
        );

        if (shouldAdd && !existingTool) {
            // 4a. If adding and tool doesn't exist, add it
            const tool = mcpServer.tools.find(t => t.id === toolId);
            if (tool) {
                const workflowTool = convertMcpServerToolToWorkflowTool(
                    {
                        name: tool.name,
                        description: tool.description,
                        inputSchema: {
                            type: 'object',
                            properties: tool.parameters?.properties ?? {},
                            required: tool.parameters?.required ?? [],
                        },
                    },
                    mcpServer
                );
                workflow.tools.push(workflowTool);
            }
        } else if (!shouldAdd && existingTool) {
            // 4b. If removing and tool exists, remove it
            workflow.tools = workflow.tools.filter(t => 
                !(t.isMcp && t.mcpServerName === mcpServer.name && t.name === toolId)
            );
        }

        // 5. Update the workflow
        await agentWorkflowsCollection.updateOne(
            { _id: workflow._id },
            { 
                $set: { 
                    tools: workflow.tools,
                    lastUpdatedAt: new Date().toISOString()
                } 
            }
        );
    }
}

export async function toggleMcpTool(
    projectId: string,
    serverName: string,
    toolId: string,
    shouldAdd: boolean
): Promise<void> {
    await projectAuthCheck(projectId);

    // 1. Get the project and find the server
    const project = await projectsCollection.findOne({ _id: projectId });
    if (!project) throw new Error("Project not found");

    const mcpServers = project.mcpServers || [];
    const serverIndex = mcpServers.findIndex(s => s.serverName === serverName);
    if (serverIndex === -1) throw new Error("Server not found");

    const server = mcpServers[serverIndex];
    
    if (shouldAdd) {
        // Add tool if it doesn't exist
        const toolExists = server.tools.some(t => t.id === toolId);
        if (!toolExists) {
            // Find the tool in availableTools to get its parameters
            const availableTool = server.availableTools?.find(t => t.name === toolId);
            
            // Create a new tool with the parameters from availableTools
            const newTool = {
                id: toolId,
                name: toolId,
                description: availableTool?.description || '',
                parameters: availableTool?.parameters || {
                    type: 'object' as const,
                    properties: {},
                    required: []
                }
            };
            server.tools.push(newTool);
        }
    } else {
        // Remove tool if it exists
        server.tools = server.tools.filter(t => t.id !== toolId);
    }

    // Update the project
    await projectsCollection.updateOne(
        { _id: projectId },
        { $set: { mcpServers } }
    );
}

export async function getSelectedMcpTools(projectId: string, serverName: string): Promise<string[]> {
    await projectAuthCheck(projectId);
    const project = await projectsCollection.findOne({ _id: projectId });
    if (!project) return [];

    const server = project.mcpServers?.find(s => s.serverName === serverName);
    if (!server) return [];

    return server.tools.map(t => t.id);
}

<<<<<<< HEAD
export async function listProjectMcpTools(projectId: string): Promise<z.infer<typeof WorkflowTool>[]> {
=======
export async function getMcpToolsFromProject(projectId: string): Promise<z.infer<typeof WorkflowTool>[]> {
    await projectAuthCheck(projectId);
    
    try {
        // Get project's MCP servers and their tools
        const project = await projectsCollection.findOne({ _id: projectId });
        if (!project?.mcpServers) return [];

        console.log('[MCP] Getting tools from project:', {
            projectId,
            serverCount: project.mcpServers.length,
            servers: project.mcpServers.map(s => ({
                name: s.name,
                isReady: s.isReady,
                toolCount: s.tools.length,
                tools: s.tools.map(t => ({
                    name: t.name,
                    hasParams: !!t.parameters,
                    paramCount: t.parameters ? Object.keys(t.parameters.properties).length : 0,
                    required: t.parameters?.required || []
                }))
            }))
        });

        // Строго фильтруем только активные серверы
        const activeServers = project.mcpServers.filter(server => 
            server.isReady === true && 
            server.serverUrl && 
            server.tools && 
            server.tools.length > 0
        );
        
        if (activeServers.length === 0) {
            console.log(`[MCP] No active servers found for project ${projectId}`);
            return [];
        }
        
        console.log('[MCP] Found active servers:', {
            activeCount: activeServers.length, 
            activeServers: activeServers.map(s => s.name)
        });

        // Convert MCP tools to workflow tools format, but only from ready servers
        const mcpTools = activeServers.flatMap(server => {
            return server.tools.map(tool => ({
                name: tool.name,
                description: tool.description || "",
                parameters: {
                    type: 'object' as const,
                    properties: tool.parameters?.properties || {},
                    required: tool.parameters?.required || []
                },
                isMcp: true,
                mcpServerName: server.name,
                mcpServerURL: server.serverUrl,
            }));
        });

        // Проверяем на дубликаты инструментов
        const toolNames = new Set<string>();
        const uniqueTools: z.infer<typeof WorkflowTool>[] = [];
        const duplicateTools: string[] = [];

        for (const tool of mcpTools) {
            if (toolNames.has(tool.name)) {
                duplicateTools.push(tool.name);
            } else {
                toolNames.add(tool.name);
                uniqueTools.push(tool);
            }
        }

        if (duplicateTools.length > 0) {
            console.log('[MCP] Found duplicate tools across servers:', { duplicateTools });
        }

        console.log('[MCP] Converted tools from ready servers:', uniqueTools.map(t => ({
            name: t.name,
            serverName: t.mcpServerName,
            hasParams: !!t.parameters,
            paramCount: t.parameters ? Object.keys(t.parameters.properties).length : 0,
            required: t.parameters?.required || []
        })));

        return uniqueTools;
    } catch (error) {
        console.error('Error fetching MCP tools:', error);
        return [];
    }
}

export async function mergeMcpTools(
    workflowTools: z.infer<typeof WorkflowTool>[],
    mcpTools: z.infer<typeof WorkflowTool>[]
): Promise<z.infer<typeof WorkflowTool>[]> {
    // Filter out any existing MCP tools from workflow tools
    const nonMcpTools = workflowTools.filter(t => !t.isMcp);
    
    // Merge with MCP tools
    const merged = [
        ...nonMcpTools,
        ...mcpTools.map(tool => ({
            ...tool,
            isMcp: true as const,  // Ensure isMcp is set
            parameters: {
                type: 'object' as const,
                properties: tool.parameters?.properties || {},
                required: tool.parameters?.required || []
            }
        }))
    ];

    console.log('[mergeMcpTools] Merged tools:', {
        totalCount: merged.length,
        nonMcpCount: nonMcpTools.length,
        mcpCount: mcpTools.length,
        tools: merged.map(t => ({
            name: t.name,
            isMcp: t.isMcp,
            hasParams: !!t.parameters,
            paramCount: t.parameters ? Object.keys(t.parameters.properties).length : 0,
            parameters: t.parameters
        }))
    });

    return merged;
}

export async function listProjectTools(projectId: string): Promise<z.infer<typeof WorkflowTool>[]> {
>>>>>>> 1167c4aa
    await projectAuthCheck(projectId);
    
    try {
        // Get project's MCP servers and their tools
        const project = await projectsCollection.findOne({ _id: projectId });
        if (!project?.mcpServers) return [];

        // Convert MCP tools to workflow tools format, but only from ready servers
        return project.mcpServers
            .filter(server => server.isReady) // Only include tools from ready servers
            .flatMap(server => {
                return server.tools.map(tool => ({
                    name: tool.name,
                    description: tool.description || "",
                    parameters: {
                        type: 'object' as const,
                        properties: tool.parameters?.properties || {},
                        required: tool.parameters?.required || []
                    },
                    isMcp: true,
                    mcpServerName: server.name,
                    mcpServerURL: server.serverUrl,
                }));
            });
    } catch (error) {
        console.error('Error fetching project tools:', error);
        return [];
    }
}<|MERGE_RESOLUTION|>--- conflicted
+++ resolved
@@ -130,13 +130,6 @@
 
         // List tools
         const result = await client.listTools();
-        
-        // Log just essential info about tools
-        console.log('[Klavis API] Received tools from server:', {
-            serverName,
-            toolCount: result.tools.length,
-            tools: result.tools.map(tool => tool.name).join(', ')
-        });
 
         // Get all available tools from the server
         const availableToolNames = new Set(mcpServer.availableTools?.map(t => t.name) || []);
@@ -184,7 +177,10 @@
             serverName,
             toolCount: tools.length,
             availableToolCount: availableToolNames.size,
-            tools: tools.map(t => t.name).join(', ')
+            tools: tools.map(t => ({
+                name: t.name,
+                parameters: t.parameters
+            }))
         });
     } catch (e) {
         console.error(`[Klavis API] Error fetching MCP tools from ${mcpServer.name}:`, {
@@ -330,9 +326,6 @@
     return server.tools.map(t => t.id);
 }
 
-<<<<<<< HEAD
-export async function listProjectMcpTools(projectId: string): Promise<z.infer<typeof WorkflowTool>[]> {
-=======
 export async function getMcpToolsFromProject(projectId: string): Promise<z.infer<typeof WorkflowTool>[]> {
     await projectAuthCheck(projectId);
     
@@ -462,7 +455,6 @@
 }
 
 export async function listProjectTools(projectId: string): Promise<z.infer<typeof WorkflowTool>[]> {
->>>>>>> 1167c4aa
     await projectAuthCheck(projectId);
     
     try {
@@ -491,4 +483,35 @@
         console.error('Error fetching project tools:', error);
         return [];
     }
+}
+
+export async function listProjectMcpTools(projectId: string): Promise<z.infer<typeof WorkflowTool>[]> {
+    await projectAuthCheck(projectId);
+    
+    try {
+        // Get project's MCP servers and their tools
+        const project = await projectsCollection.findOne({ _id: projectId });
+        if (!project?.mcpServers) return [];
+
+        // Convert MCP tools to workflow tools format, but only from ready servers
+        return project.mcpServers
+            .filter(server => server.isReady) // Only include tools from ready servers
+            .flatMap(server => {
+                return server.tools.map(tool => ({
+                    name: tool.name,
+                    description: tool.description || "",
+                    parameters: {
+                        type: 'object' as const,
+                        properties: tool.parameters?.properties || {},
+                        required: tool.parameters?.required || []
+                    },
+                    isMcp: true,
+                    mcpServerName: server.name,
+                    mcpServerURL: server.serverUrl,
+                }));
+            });
+    } catch (error) {
+        console.error('Error fetching project tools:', error);
+        return [];
+    }
 }